--- conflicted
+++ resolved
@@ -101,13 +101,10 @@
                         # Simulate resulting aspect.
                         aspect = '/dev/null'
                     self.logger.debug('Aspect to be weaved in is "{0}"'.format(aspect))
-<<<<<<< HEAD
                     storage_path = clade.get_storage_path(cc['in'][0])
                     if self.conf['use preprocessed files'] and 'klever-core-work-dir' not in storage_path:
                         storage_path = storage_path.split('.c')[0] + '.i'
-=======
                     os.environ['LDV_INLINE_ASM_STUB'] = ''
->>>>>>> caa0d935
                     core.utils.execute(
                         self.logger,
                         tuple([
@@ -127,12 +124,8 @@
                               ['--'] +
                               core.vtg.utils.prepare_cif_opts(self.conf, cc['opts'], clade.storage_dir) +
                               [aspectator_search_dir]),
-<<<<<<< HEAD
-                        cwd=clade.get_storage_path(cc['cwd']),
-=======
                         env=env,
                         cwd=storage.convert_path(cc['cwd']),
->>>>>>> caa0d935
                         timeout=0.01,
                         filter_func=core.vtg.utils.CIFErrorFilter())
                     self.logger.debug('C file "{0}" was weaved in'.format(cc['in'][0]))
