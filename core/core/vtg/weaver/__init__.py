#
# Copyright (c) 2018 ISP RAS (http://www.ispras.ru)
# Ivannikov Institute for System Programming of the Russian Academy of Sciences
#
# Licensed under the Apache License, Version 2.0 (the "License");
# you may not use this file except in compliance with the License.
# You may obtain a copy of the License at
#
#     http://www.apache.org/licenses/LICENSE-2.0
#
# Unless required by applicable law or agreed to in writing, software
# distributed under the License is distributed on an "AS IS" BASIS,
# WITHOUT WARRANTIES OR CONDITIONS OF ANY KIND, either express or implied.
# See the License for the specific language governing permissions and
# limitations under the License.
#

import fileinput
import json
import os
import re
from clade import Clade

import core.utils
import core.vtg.utils
import core.vtg.plugins


class Weaver(core.vtg.plugins.Plugin):

    def __init__(self, conf, logger, parent_id, callbacks, mqs, vals, id=None, work_dir=None, attrs=None,
                 separate_from_parent=False, include_child_resources=False):
        super(Weaver, self).__init__(conf, logger, parent_id, callbacks, mqs, vals, id, work_dir, attrs,
                                     separate_from_parent, include_child_resources)

    def weave(self):
        self.abstract_task_desc['extra C files'] = []

        clade = Clade(self.conf['build base'])

        # This is required to get compiler (Aspectator) specific stdarg.h since kernel C files are compiled
        # with "-nostdinc" option and system stdarg.h couldn't be used.
        aspectator_search_dir = '-isystem' + core.utils.execute(self.logger,
                                                                ('aspectator', '-print-file-name=include'),
                                                                collect_all_stdout=True)[0]

        env = dict(os.environ)
        # Print stubs instead of inline Assembler since verifiers do not interpret it and even can fail.
        env['LDV_INLINE_ASM_STUB'] = ''

        for grp in self.abstract_task_desc['grps']:
            self.logger.info('Weave in C files of group "{0}"'.format(grp['id']))

            for extra_cc in grp['Extra CCs']:
                if 'CC' in extra_cc:
                    if extra_cc['CC'].isdigit():
                        cc = clade.get_cmd(extra_cc['CC'], with_opts=True)
                    else:
                        with open(os.path.join(self.conf['main working directory'], extra_cc['CC']),
                                  encoding='utf8') as fp:
                            cc = json.load(fp)

                        # extra_cc is a cc command that is not from Clade
                        # Thus paths in it need to be converted to be absolute
                        # like in other Clade commands
                        if "cwd" in cc and "in" in cc:
                            cc["in"] = [os.path.join(cc["cwd"], cc_in) for cc_in in cc["in"]]

                        if "cwd" in cc and "out" in cc:
                            cc["out"] = [os.path.join(cc["cwd"], cc_out) for cc_out in cc["out"]]

                    self.logger.info('Weave in C file "{0}"'.format(cc['in'][0]))

                    cc['out'][0] = '{0}.c'.format(core.utils.unique_file_name(os.path.splitext(
                        os.path.basename(cc['out'][0]))[0], '.abs-paths.i'))

                    # Produce aspect to be weaved in.
                    if 'plugin aspects' in extra_cc:
                        self.logger.info('Concatenate all aspects of all plugins together')

                        # Resulting aspect.
                        aspect = 'aspect'

                        # Get all aspects. Place RSG aspects at beginning since they can instrument entities added by
                        # aspects of other plugins while corresponding function declarations still need be at beginning
                        # of file.
                        aspects = []
                        for plugin_aspects in extra_cc['plugin aspects']:
                            if plugin_aspects['plugin'] == 'RSG':
                                aspects[0:0] = plugin_aspects['aspects']
                            else:
                                aspects.extend(plugin_aspects['aspects'])

                        # Concatenate aspects.
                        with open(aspect, 'w', encoding='utf8') as fout, fileinput.input(
                                [os.path.join(self.conf['main working directory'], aspect) for aspect in aspects],
                                openhook=fileinput.hook_encoded('utf8')) as fin:
                            for line in fin:
                                fout.write(line)
                    else:
                        # Simulate resulting aspect.
                        aspect = '/dev/null'
                    self.logger.debug('Aspect to be weaved in is "{0}"'.format(aspect))
<<<<<<< HEAD
                    storage_path = clade.get_storage_path(cc['in'][0])
                    if self.conf['use preprocessed files'] and 'klever-core-work-dir' not in storage_path:
                        storage_path = storage_path.split('.c')[0] + '.i'
                    os.environ['LDV_INLINE_ASM_STUB'] = ''
=======

>>>>>>> 4eec98ed
                    core.utils.execute(
                        self.logger,
                        tuple([
                                  'cif',
<<<<<<< HEAD
                                  '--in', storage_path,
=======
                                  '--in', clade.get_storage_path(cc['in'][0]),
>>>>>>> 4eec98ed
                                  '--aspect', os.path.realpath(aspect),
                                  # Besides header files specific for requirements specifications will be searched for.
                                  '--general-opts', '-I' + os.path.realpath(
                                    os.path.dirname(self.conf['requirements DB'])),
                                  '--aspect-preprocessing-opts', ' '.join(self.conf['aspect preprocessing options'])
                                                                 if 'aspect preprocessing options' in self.conf else '',
                                  '--out', os.path.realpath(cc['out'][0]),
                                  '--back-end', 'src',
                                  '--debug', 'DEBUG'
                              ] +
                              (['--keep'] if self.conf['keep intermediate files'] else []) +
                              ['--'] +
                              core.vtg.utils.prepare_cif_opts(self.conf, cc['opts'], clade.storage_dir) +
                              [aspectator_search_dir]),
<<<<<<< HEAD
=======
                        env=env,
>>>>>>> 4eec98ed
                        cwd=clade.get_storage_path(cc['cwd']),
                        timeout=0.01,
                        filter_func=core.vtg.utils.CIFErrorFilter())
                    self.logger.debug('C file "{0}" was weaved in'.format(cc['in'][0]))

                    # In addition preprocess output files since CIF outputs a bit unpreprocessed files.
                    preprocessed_c_file = '{}.i'.format(os.path.splitext(cc['out'][0])[0])
                    core.utils.execute(self.logger,
                                       (
                                           'aspectator',
                                           '-E',
                                           '-x', 'c', cc['out'][0],
                                           '-o', preprocessed_c_file
                                       ),
                                       timeout=0.01)
                    if not self.conf['keep intermediate files']:
                        os.remove(cc['out'][0])
                    self.logger.debug('Preprocessed weaved C file was put to "{0}"'.format(preprocessed_c_file))

                    abs_paths_c_file = '{0}.abs-paths.i'.format(os.path.splitext(cc['out'][0])[0])
                    with open(preprocessed_c_file, encoding='utf8') as fp_in, open(abs_paths_c_file, 'w',
                                                                                   encoding='utf8') as fp_out:
                        # Print preprocessor header as is.
                        first_line = fp_in.readline()
                        fp_out.write(first_line)
                        for line in fp_in:
                            fp_out.write(line)
                            if line == first_line:
                                break

                        # Replace relative file paths with absolute ones for line directives in other lines.
                        for line in fp_in:
                            match = re.match(r'(# \d+ ")(.+)("\n)', line)
                            if match:
                                file = match.group(2)
                                if not os.path.isabs(file):
                                    # All relative file paths are relative to CC working directory.
                                    file = os.path.abspath(os.path.join(os.path.realpath(clade.storage_dir) + cc['cwd'], file))
                                fp_out.write(match.group(1) + file + match.group(3))
                            else:
                                fp_out.write(line)
                    if not self.conf['keep intermediate files']:
                        os.remove(preprocessed_c_file)
                    self.logger.debug(
                        'Preprocessed weaved C file with absolute paths was put to "{0}"'.format(abs_paths_c_file))

                    extra_c_file = {'C file': os.path.relpath(abs_paths_c_file, self.conf['main working directory'])}
                else:
                    extra_c_file = {}

                if 'requirement id' in extra_cc:
                    extra_c_file['requirement id'] = extra_cc['requirement id']

                if 'bug kinds' in extra_cc:
                    extra_c_file['bug kinds'] = extra_cc['bug kinds']

                self.abstract_task_desc['extra C files'].append(extra_c_file)

        # These sections won't be reffered any more.
        del (self.abstract_task_desc['grps'])
        del (self.abstract_task_desc['deps'])

    main = weave<|MERGE_RESOLUTION|>--- conflicted
+++ resolved
@@ -101,23 +101,14 @@
                         # Simulate resulting aspect.
                         aspect = '/dev/null'
                     self.logger.debug('Aspect to be weaved in is "{0}"'.format(aspect))
-<<<<<<< HEAD
                     storage_path = clade.get_storage_path(cc['in'][0])
                     if self.conf['use preprocessed files'] and 'klever-core-work-dir' not in storage_path:
                         storage_path = storage_path.split('.c')[0] + '.i'
-                    os.environ['LDV_INLINE_ASM_STUB'] = ''
-=======
-
->>>>>>> 4eec98ed
                     core.utils.execute(
                         self.logger,
                         tuple([
                                   'cif',
-<<<<<<< HEAD
                                   '--in', storage_path,
-=======
-                                  '--in', clade.get_storage_path(cc['in'][0]),
->>>>>>> 4eec98ed
                                   '--aspect', os.path.realpath(aspect),
                                   # Besides header files specific for requirements specifications will be searched for.
                                   '--general-opts', '-I' + os.path.realpath(
@@ -132,10 +123,7 @@
                               ['--'] +
                               core.vtg.utils.prepare_cif_opts(self.conf, cc['opts'], clade.storage_dir) +
                               [aspectator_search_dir]),
-<<<<<<< HEAD
-=======
                         env=env,
->>>>>>> 4eec98ed
                         cwd=clade.get_storage_path(cc['cwd']),
                         timeout=0.01,
                         filter_func=core.vtg.utils.CIFErrorFilter())
