--- conflicted
+++ resolved
@@ -20,12 +20,8 @@
 import os
 import re
 from abc import abstractclassmethod, ABCMeta
-<<<<<<< HEAD
-from xml.dom import minidom
 import sys
 
-=======
->>>>>>> 40c22ee6
 import core.components
 import core.session
 import core.utils
