#
# Copyright (c) 2018 ISP RAS (http://www.ispras.ru)
# Ivannikov Institute for System Programming of the Russian Academy of Sciences
#
# Licensed under the Apache License, Version 2.0 (the "License");
# you may not use this file except in compliance with the License.
# You may obtain a copy of the License at
#
#     http://www.apache.org/licenses/LICENSE-2.0
#
# Unless required by applicable law or agreed to in writing, software
# distributed under the License is distributed on an "AS IS" BASIS,
# WITHOUT WARRANTIES OR CONDITIONS OF ANY KIND, either express or implied.
# See the License for the specific language governing permissions and
# limitations under the License.
#

import json
import os
import re
from clade import Clade

import core.utils
import core.vtg.plugins
import core.vtg.utils


class RSG(core.vtg.plugins.Plugin):

    def __init__(self, conf, logger, parent_id, callbacks, mqs, vals, id=None, work_dir=None, attrs=None,
                 separate_from_parent=False, include_child_resources=False):
        super(RSG, self).__init__(conf, logger, parent_id, callbacks, mqs, vals, id, work_dir, attrs,
                                  separate_from_parent, include_child_resources)

    def generate_requirement(self):
        generated_models = {}

        if 'files' in self.abstract_task_desc:
            self.logger.info('Get generated aspects and models specified in abstract task description')

            for file in self.abstract_task_desc['files']:
                file = os.path.relpath(os.path.join(self.conf['main working directory'], file))
                ext = os.path.splitext(file)[1]
                if ext == '.c':
                    generated_models[file] = {}
                    self.logger.debug('Get generated model with C file "{0}'.format(file))
                elif ext == '.aspect':
                    self.logger.debug('Get generated aspect "{0}'.format(file))
                else:
                    raise ValueError('Files with extension "{0}" are not supported'.format(ext))

        self.add_models(generated_models)

        if 'files' in self.abstract_task_desc:
            self.abstract_task_desc.pop('files')

    main = generate_requirement

    def add_models(self, generated_models):
        self.logger.info('Add models to abstract verification task description')

        models = {}
        if 'environment model' in self.abstract_task_desc:
            rel_path = os.path.relpath(os.path.join(self.conf['main working directory'],
                                                    self.abstract_task_desc['environment model']), os.path.curdir)
            models[rel_path] = {}

        # Get common and requirement specific models.
        if 'common models' in self.conf and 'models' in self.conf:
            for common_model_c_file in self.conf['common models']:
                if common_model_c_file in self.conf['models']:
                    raise KeyError('C file "{0}" is specified in both common and requirement specific models')

        if 'models' in self.conf:
            for model_c_file in self.conf['models']:
                # Specify additional settings for generated models that have not any settings.
                if model_c_file.startswith('$'):
                    is_generated_model_c_file_found = False
                    for generated_model_c_file in generated_models:
                        if generated_model_c_file.endswith(model_c_file[1:]):
                            models[generated_model_c_file] = self.conf['models'][model_c_file]
                            is_generated_model_c_file_found = True
                    if not is_generated_model_c_file_found:
                        raise KeyError('Model C file "{0}" was not generated'.format(model_c_file[1:]))
            # Like common models processed below.
            for model_c_file in self.conf['models']:
                if not model_c_file.startswith('$'):
                    model_c_file_realpath = core.vtg.utils.find_file_or_dir(self.logger,
                                                                            self.conf['main working directory'],
                                                                            model_c_file)
                    self.logger.debug('Get model with C file "{0}"'.format(model_c_file_realpath))
                    models[model_c_file_realpath] = self.conf['models'][model_c_file]

        if 'common models' in self.conf:
            for common_model_c_file in self.conf['common models']:
                common_model_c_file_realpath = core.vtg.utils.find_file_or_dir(self.logger,
                                                                               self.conf['main working directory'],
                                                                               common_model_c_file)
                self.logger.debug('Get common model with C file "{0}"'.format(common_model_c_file_realpath))
                models[common_model_c_file_realpath] = self.conf['common models'][common_model_c_file]

        self.logger.debug('Resulting models are: {0}'.format(models))

        if not models:
            self.logger.warning('No models are specified')
            return

        # CC extra full description files will be put to this directory as well as corresponding intermediate and final
        # output files.
        os.makedirs('models'.encode('utf8'))

        self.logger.info('Add aspects to abstract verification task description')
        aspects = []
        for model_c_file in models:
            aspect = '{}.aspect'.format(os.path.splitext(model_c_file)[0])

            if not os.path.isfile(aspect):
                continue

            self.logger.debug('Get aspect "{0}"'.format(aspect))

            aspects.append(aspect)

        # Sort aspects to apply them in the deterministic order.
        aspects.sort()

        for grp in self.abstract_task_desc['grps']:
            self.logger.info('Add aspects to C files of group "{0}"'.format(grp['id']))
            for extra_cc in grp['Extra CCs']:
                if 'plugin aspects' not in extra_cc:
                    extra_cc['plugin aspects'] = []
                extra_cc['plugin aspects'].append({
                    'plugin': self.name,
                    'aspects': [os.path.relpath(aspect, self.conf['main working directory']) for aspect in aspects]
                })

        for model_c_file in models:
            model = models[model_c_file]

            if 'bug kinds' in model:
                self.logger.info('Preprocess bug kinds for model with C file "{0}"'.format(model_c_file))
                # Collect all bug kinds specified in model to check that valid bug kinds are specified in requirement
                # model description.
                bug_kinds = set()
                lines = []
                with open(model_c_file, encoding='utf8') as fp:
                    for line in fp:
                        # Bug kinds are specified in form of strings like in requirements DB as first actual
                        # parameters of ldv_assert().
                        match = re.search(r'ldv_assert\("([^"]+)"', line)
                        if match:
                            bug_kind, = match.groups()
                            bug_kinds.add(bug_kind)
                            # Include bug kinds in names of ldv_assert().
                            lines.append(re.sub(r'ldv_assert\("([^"]+)", ?',
                                                r'ldv_assert_{0}('.format(re.sub(r'\W', '_', bug_kind)), line))
                        else:
                            lines.append(line)
                for bug_kind in model['bug kinds']:
                    if bug_kind not in bug_kinds:
                        raise KeyError(
                            'Invalid bug kind "{0}" is specified in requirement model description'.format(
                                bug_kind))
                preprocessed_model_c_file = '{0}.bk.c'.format(
                    core.utils.unique_file_name(os.path.join('models',
                                                             os.path.splitext(os.path.basename(model_c_file))[0]),
                                                '.bk.c'))
                with open(preprocessed_model_c_file, 'w', encoding='utf8') as fp:
                    # Create ldv_assert*() function declarations to avoid compilation warnings. These functions will
                    # be defined later somehow by VTG.
                    for bug_kind in sorted(bug_kinds):
                        fp.write('extern void ldv_assert_{0}(int);\n'.format(re.sub(r'\W', '_', bug_kind)))
                    # Specify original location to avoid references to *.bk.c files in error traces.
                    fp.write('# 1 "{0}"\n'.format(os.path.abspath(model_c_file)))
                    for line in lines:
                        fp.write(line)
                model['bug kinds preprocessed C file'] = preprocessed_model_c_file
                self.logger.debug('Preprocessed bug kinds for model with C file "{0}" was placed to "{1}"'.
                                  format(model_c_file, preprocessed_model_c_file))
            else:
                model['bug kinds preprocessed C file'] = model_c_file

        # Generate CC full description file per each model and add it to abstract task description.
        # First of all obtain CC options to be used to compile models.
        clade = Clade(self.conf['build base'])

        # Relative path to source file which CC options to be used is specified in configuration. Clade needs absolute
        # path. The former is relative to one of source paths.
<<<<<<< HEAD
        empty_cc = None
=======
>>>>>>> 4eec98ed
        for path in self.conf['source paths']:
            opts_file = os.path.join(path, self.conf['opts file'])
            try:
                empty_cc = list(clade.get_compilation_cmds_by_file(opts_file))
            except KeyError:
                pass

        if not empty_cc:
            raise RuntimeError("There is not of cc commands for {!r}".format(self.conf['opts file']))
        elif len(empty_cc) > 1:
<<<<<<< HEAD
            self.logger.warning("There are more than one cc command for {!r}".format(self.conf['opts file']))
=======
            self.logger.warning("There are more than one cc command for {!r}".format(self.conf['project']['opts file']))
>>>>>>> 4eec98ed

        empty_cc = empty_cc.pop()
        empty_cc['opts'] = clade.get_cmd_opts(empty_cc['id'])

        model_grp = {'id': 'models', 'Extra CCs': []}
        for model_c_file in sorted(models):
            model = models[model_c_file]
            extra_cc = {}

            if 'bug kinds preprocessed C file' in model:
                file, ext = os.path.splitext(os.path.join('models',
                                                          os.path.basename(model['bug kinds preprocessed C file'])))
                base_name = core.utils.unique_file_name(file, '{0}.json'.format(ext))
                full_desc_file = '{0}{1}.json'.format(base_name, ext)
                out_file = '{0}.c'.format(base_name)

                self.logger.debug('Dump CC full description to file "{0}"'.format(full_desc_file))
                with open(full_desc_file, 'w', encoding='utf8') as fp:
                    json.dump({
                        'cwd': empty_cc['cwd'],
                        'in': [os.path.relpath(model['bug kinds preprocessed C file'],
                                               os.path.realpath(clade.get_storage_path(empty_cc['cwd'])))],
                        'out': [os.path.realpath(out_file)],
                        'opts': empty_cc['opts'] +
                                ['-DLDV_SETS_MODEL_' + (model['sets model']
                                                        if 'sets model' in model
                                                        else self.conf['common sets model']).upper()]
                    }, fp, ensure_ascii=False, sort_keys=True, indent=4)

                extra_cc['CC'] = os.path.relpath(full_desc_file, self.conf['main working directory'])

            if 'bug kinds' in model:
                extra_cc['bug kinds'] = model['bug kinds']

            if extra_cc:
                model_grp['Extra CCs'].append(extra_cc)

        self.abstract_task_desc['grps'].append(model_grp)
        for dep in self.abstract_task_desc['deps'].values():
            dep.append(model_grp['id'])<|MERGE_RESOLUTION|>--- conflicted
+++ resolved
@@ -186,10 +186,7 @@
 
         # Relative path to source file which CC options to be used is specified in configuration. Clade needs absolute
         # path. The former is relative to one of source paths.
-<<<<<<< HEAD
         empty_cc = None
-=======
->>>>>>> 4eec98ed
         for path in self.conf['source paths']:
             opts_file = os.path.join(path, self.conf['opts file'])
             try:
@@ -200,11 +197,7 @@
         if not empty_cc:
             raise RuntimeError("There is not of cc commands for {!r}".format(self.conf['opts file']))
         elif len(empty_cc) > 1:
-<<<<<<< HEAD
-            self.logger.warning("There are more than one cc command for {!r}".format(self.conf['opts file']))
-=======
             self.logger.warning("There are more than one cc command for {!r}".format(self.conf['project']['opts file']))
->>>>>>> 4eec98ed
 
         empty_cc = empty_cc.pop()
         empty_cc['opts'] = clade.get_cmd_opts(empty_cc['id'])
