#
# Copyright (c) 2014-2016 ISPRAS (http://www.ispras.ru)
# Institute for System Programming of the Russian Academy of Sciences
#
# Licensed under the Apache License, Version 2.0 (the "License");
# you may not use this file except in compliance with the License.
# You may obtain a copy of the License at
#
#     http://www.apache.org/licenses/LICENSE-2.0
#
# Unless required by applicable law or agreed to in writing, software
# distributed under the License is distributed on an "AS IS" BASIS,
# WITHOUT WARRANTIES OR CONDITIONS OF ANY KIND, either express or implied.
# See the License for the specific language governing permissions and
# limitations under the License.
#

import json
import multiprocessing
import os
import re
import shutil
import tarfile

from clade import Clade

from core.lkvog.strategies import scotch
from core.lkvog.strategies import closure
from core.lkvog.strategies import advanced
from core.lkvog.strategies import strategies_list
from core.lkvog.strategies import strategy_utils

from core.lkvog.module_extractors import module_extractors_list

import core.components
import core.utils


@core.components.before_callback
def __launch_sub_job_components(context):
    context.mqs['Linux kernel module dependencies'] = multiprocessing.Queue()
    context.mqs['Linux kernel module sizes'] = multiprocessing.Queue()
    context.mqs['Linux kernel modules'] = multiprocessing.Queue()
    context.mqs['Linux kernel additional modules'] = multiprocessing.Queue()
    context.mqs['model headers'] = multiprocessing.Queue()


@core.components.after_callback
def __set_model_headers(context):
    context.mqs['model headers'].put(context.model_headers)


class LKVOG(core.components.Component):
    def __init__(self, conf, logger, parent_id, callbacks, mqs, locks, vals, id=None, work_dir=None, attrs=None,
                 separate_from_parent=False, include_child_resources=False):
        super(LKVOG, self).__init__(conf, logger, parent_id, callbacks, mqs, locks, vals, id, work_dir, attrs,
                                    separate_from_parent, include_child_resources)

        # todo: Why all attributes are public?
        self.clade = None
        self.linux_kernel_build_cmd_out_file_desc = multiprocessing.Manager().dict()
        self.linux_kernel_build_cmd_out_file_desc_lock = multiprocessing.Manager().Lock()
        self.linux_kernel_module_info_mq = multiprocessing.Queue()
        self.linux_kernel_clusters_mq = multiprocessing.Queue()
        self.module = {}
        self.all_modules = set()
        self.verification_obj_desc = {}
        self.all_clusters = set()
        self.checked_modules = set()
        self.loc = {}
        self.cc_full_descs_files = {}
        self.verification_obj_desc_file = None
        self.verification_obj_desc_num = 0
        self.dependencies = None
        self.sizes = None
        self.strategy = None
        self.module_extractor = None
        self.modules = None
        self.cluster = None
        self.verification_obj_desc = {}

        # These dirs are excluded from cleaning by lkvog
        self.dynamic_excluded_clean = multiprocessing.Manager().list()

    def generate_linux_kernel_verification_objects(self):
        self.prepare_strategy()

        if not self.conf['Clade']['is base cached']:
            # Prepare Linux kernel working source tree and extract build commands exclusively but just with other
            # sub-jobs of a given job. It would be more properly to lock working source trees especially if different
            # sub-jobs use different trees (https://forge.ispras.ru/issues/6647).
            with self.locks['build']:
                self.build_linux_kernel()

        self.clade = Clade()
        self.clade.set_work_dir(self.conf['Clade']['base'], self.conf['Clade']['storage'])

        self.set_common_prj_attrs()

        self.generate_all_verification_obj_descs()

        self.clean_dir = True
        self.excluded_clean = [d for d in self.dynamic_excluded_clean]
        self.logger.debug("Excluded {0}".format(self.excluded_clean))

    def prepare_strategy(self):
        # todo: strategies_list can be calculated dinamically instead of static declaration
        strategy_name = self.conf['LKVOG strategy']['name']
        if strategy_name not in strategies_list:
            raise NotImplementedError("Strategy {0} not implemented".format(strategy_name))

        self.dependencies = self._parse_linux_kernel_mod_function_deps()
        self.sizes = self._parse_sizes_from_file()
        strategy_params = {'work dir': os.path.abspath(os.path.join(self.conf['main working directory'],
                                                                    strategy_name))}
        self.strategy = strategies_list[strategy_name](self.logger, strategy_params, self.conf['LKVOG strategy'])
        if self.dependencies:
            self.strategy.set_dependencies(self.dependencies, self.sizes)

    def build_linux_kernel(self):
        try:
            src = core.utils.find_file_or_dir(self.logger, self.conf['main working directory'],
                                              self.conf['Linux kernel']['source'])
        except FileNotFoundError:
            # Linux kernel source code is not provided in form of file or directory.
            src = self.conf['Linux kernel']['source']

        conf = None
        if 'configuration' in self.conf['Linux kernel']:
            try:
                conf = core.utils.find_file_or_dir(self.logger, self.conf['main working directory'],
                                                   self.conf['Linux kernel']['configuration'])
            except FileNotFoundError:
                # Linux kernel configuration is not provided in form of file.
                conf = self.conf['Linux kernel']['configuration']

        arch = self.conf['Linux kernel'].get('architecture') or self.conf['architecture']

        build_jobs = str(core.utils.get_parallel_threads_num(self.logger, self.conf, 'Build'))

        if 'all' in self.conf['Linux kernel'].get('modules', []) or 'functions' in self.conf['Linux kernel']:
            is_build_all_modules = True
            modules_to_build = []
        else:
            modules_to_build, is_build_all_modules = \
                self.strategy.get_modules_to_build((module if 'external modules' not in self.conf['Linux kernel']
                                                    else 'ext-modules/' + module for module in self.conf['Linux kernel']['modules']))

        modules_to_build = [module if not module.startswith('ext-modules/') else module[len('ext-modules/'):]
                            for module in modules_to_build]

        modules_to_build = sorted(set(modules_to_build))

        ext_modules = self.prepare_ext_modules()

        clade_extensions_file = core.utils.find_file_or_dir(self.logger, self.conf['main working directory'],
                                                            self.conf['clade ext file'])

        with open(clade_extensions_file, encoding='utf-8') as fp:
            clade_extenstions = json.load(fp)

        extension_params = {
            'jobs': build_jobs,
            'architecture': arch,
            'configuration': conf,
            'src': src,
            'model headers': self.mqs["model headers"].get(),
            'modules': modules_to_build if not is_build_all_modules else ['all'],
            'use original source tree': self.conf['allow local source directories use'],
            'Git repository': self.conf['Linux kernel'].get('Git repository'),
            'external modules': ext_modules,
        }

        for extension in clade_extenstions:
            for extension_param, value in extension_params.items():
                if extension_param in extension and extension[extension_param] is None:
                    extension[extension_param] = value

        clade_conf = {
            'work_dir': self.conf['Clade']['base'],
            'remove_existing_work_dir': True,
            'storage_dir': self.conf['Clade']['storage'],
            'internal_extensions': ['CommandGraph', 'Callgraph'],
            'template aspect file': core.utils.find_file_or_dir(self.logger, self.conf['main working directory'],
                                                                self.conf['aspect file']),
            'max arguments number': 30,
            'CC.with_system_header_files': False,
            'CommandGraph.as_picture': True,
            'Common.filter': ['.*?\\.tmp$'],
            'allowed macros': self.conf.get('allowed macros', []),
            'Common.filter_in': [
                '-',
                '/dev/null',
                'scripts/(?!mod/empty\\.c)',
                'kernel/.*?bounds.*?',
                'arch/x86/tools/relocs',
                'arch/x86/kernel/asm-offsets.c',
                '.*/built-in.o',
                '.*\.mod\.c'
            ],
            'Common.filter_out': [
                '/dev/null',
                '.*?\\.cmd$',
                'vmlinux'
            ],
            'global_data': {
                'search directories': core.utils.get_search_dirs(self.conf['main working directory'], abs_paths=True),
                'external modules': os.path.abspath(ext_modules) if ext_modules else None,
            },
            'extensions': clade_extenstions
        }

        with open('clade.json', 'w', encoding='utf8') as fp:
            json.dump(clade_conf, fp, indent=4, sort_keys=True)

        core.utils.execute(self.logger, tuple(['clade', '--config', 'clade.json']))

    def generate_all_verification_obj_descs(self):
        # todo: also get the list of all strategies dinamically
        module_extractor_name = self.conf['Module extractor']['name']
        if module_extractor_name not in module_extractors_list:
            raise NotImplementedError("Module extractor '{0}' has not implemented".format(module_extractor_name))

        self.strategy.set_clade(self.clade)
        if self.strategy.need_callgraph():
            callgraph = self.clade.get_callgraph()
            callgraph_dict = callgraph.load_callgraph()
            self.strategy.set_callgraph(callgraph_dict)

        extractor_conf = {}
        extractor_conf.update(self.conf['Module extractor'])
        extractor_conf.update({
            'specific files': self.strategy.get_specific_files(self.conf['Linux kernel'].get('modules', [])),
            'specific modules': self.strategy.get_specific_modules()
        })
        self.logger.debug('Specific files are {0}'.format(str(extractor_conf['specific modules'])))
        self.module_extractor = module_extractors_list[module_extractor_name](self.logger,
                                                                              self.clade,
                                                                              extractor_conf,
                                                                              self.conf['Linux kernel'].get('modules', []))
        self.modules = self.module_extractor.divide()
        self.logger.debug("Modules are {0}".format(json.dumps(self.modules, indent=4, sort_keys=True)))
        self.strategy.set_modules(self.modules)
        if self.sizes is None:
            self.sizes = self._get_sizes()
        if self.dependencies is None and self.strategy.need_dependencies():
            self.dependencies = self._get_dependencies()
            self.strategy.set_dependencies(self.dependencies, self.sizes)

        modules_in_clusters = set()

        subsystems = list(filter(lambda target: self.strategy.is_subsystem(target),
                                 self.conf['Linux kernel'].get('modules', [])))
<<<<<<< HEAD
        self.logger.debug("Subsystems are {0}".format(subsystems))
        for module in sorted(self.modules):
=======
        strict = self.conf['Linux kernel'].get('strict subsystems filter', False)
        for module in self.modules:
>>>>>>> 6d5de19e
            if module not in modules_in_clusters and self.modules[module].get('separate verify', True):
                if 'all' in self.conf['Linux kernel'].get('modules', []):
                    self.all_clusters.update(self.strategy.divide(module))
                else:
                    if module in self.conf['Linux kernel'].get('modules', []) \
                            or (module.startswith('ext-modules/')
                                and module[len('ext-modules/'):] in self.conf['Linux kernel'].get('modules', [])):
                        clusters = self.strategy.divide(module)
                        self.add_new_clusters(clusters, modules_in_clusters)
                    else:
                        for subsystem in subsystems:
                            if self.strategy.is_module_in_subsystem(module, subsystem, strict):
                                clusters = self.strategy.divide(module)
                                self.add_new_clusters(clusters, modules_in_clusters)
                                break

        for func in self.conf['Linux kernel'].get('functions', []):
            clusters = self.strategy.divide_by_function(func)
            self.add_new_clusters(clusters, modules_in_clusters)

        for cluster in self.all_clusters:
            self.logger.debug("Going to verify cluster")
            self.cluster = cluster
            self.module = cluster.root.id
            self.generate_verification_obj_desc()

    def add_new_clusters(self, clusters, modules_in_clusters):
        self.all_clusters.update(clusters)
        for cluster in clusters:
            # Draw graph if need it
            if self.conf['LKVOG strategy'].get('draw graphs'):
                cluster.draw('.')
            modules_in_clusters.update([module.id for module in cluster.modules])

    def prepare_ext_modules(self):
        if 'external modules' not in self.conf['Linux kernel']:
            return None

        work_src_tree = 'ext-modules'

        self.logger.info(
            'Fetch source code of external Linux kernel modules from "{0}" to working source tree "{1}"'
            .format(self.conf['Linux kernel']['external modules'], work_src_tree))

        src = core.utils.find_file_or_dir(self.logger, self.conf['main working directory'],
                                          self.conf['Linux kernel']['external modules'])

        if os.path.isdir(src):
            self.logger.debug('External Linux kernel modules source code is provided in form of source tree')
            shutil.copytree(src, work_src_tree, symlinks=True)
        elif os.path.isfile(src):
            self.logger.debug('External Linux kernel modules source code is provided in form of archive')
            with tarfile.open(src, encoding='utf8') as TarFile:
                TarFile.extractall(work_src_tree)

        self.logger.info('Make canonical working source tree of external Linux kernel modules')
        work_src_tree_root = None
        for dirpath, dirnames, filenames in os.walk(work_src_tree):
            ismakefile = False
            for filename in filenames:
                if filename == 'Makefile':
                    ismakefile = True
                    break

            # Generate Linux kernel module Makefiles recursively starting from source tree root directory if they do not
            # exist.
            if self.conf['generate makefiles']:
                if not work_src_tree_root:
                    work_src_tree_root = dirpath

                if not ismakefile:
                    with open(os.path.join(dirpath, 'Makefile'), 'w', encoding='utf-8') as fp:
                        fp.write('obj-m += $(patsubst %, %/, $(notdir $(patsubst %/, %, {0})))\n'
                                 .format('$(filter %/, $(wildcard $(src)/*/))'))
                        fp.write('obj-m += $(notdir $(patsubst %.c, %.o, $(wildcard $(src)/*.c)))\n')
                        # Specify additional directory to search for model headers. We assume that this directory is
                        # preserved as is at least during solving a given job. So, we treat headers from it as system
                        # ones, i.e. headers that aren't copied when .
                        fp.write('ccflags-y += -isystem ' + os.path.abspath(os.path.dirname(
                            core.utils.find_file_or_dir(self.logger, self.conf['main working directory'],
                                                        self.conf['rule specifications DB']))))
            elif ismakefile:
                work_src_tree_root = dirpath
                break

        if not work_src_tree_root:
            raise ValueError('Could not find Makefile in working source tree "{0}"'.format(work_src_tree))
        elif not os.path.samefile(work_src_tree_root, work_src_tree):
            self.logger.debug('Move contents of "{0}" to "{1}"'.format(work_src_tree_root, work_src_tree))
            for path in os.listdir(work_src_tree_root):
                shutil.move(os.path.join(work_src_tree_root, path), work_src_tree)
            trash_dir = work_src_tree_root
            while True:
                parent_dir = os.path.join(trash_dir, os.path.pardir)
                if os.path.samefile(parent_dir, work_src_tree):
                    break
                trash_dir = parent_dir
            self.logger.debug('Remove "{0}"'.format(trash_dir))
            shutil.rmtree(os.path.realpath(trash_dir))

        return work_src_tree

    def send_loc_report(self):
        core.utils.report(self.logger,
                          'data',
                          {
                              'id': self.id,
                              'data': self.loc
                          },
                          self.mqs['report files'],
                          self.vals['report id'],
                          self.conf['main working directory'])

    main = generate_linux_kernel_verification_objects

    def set_common_prj_attrs(self):
        self.logger.info('Set common project atributes')

        clade_global_data = self.clade.get_global_data()

        self.common_prj_attrs = [
            {'Linux kernel': [
                #{'version': clade_global_data['Linux kernel version'][0]},
                #{'architecture': clade_global_data['Linux kernel architecture']},
                #{'configuration': clade_global_data['Linux kernel configuration']}
                {'version': '1'},
                {'architecture': '2'},
                {'configuration': '3'}
            ]},
            {'LKVOG strategy': [{'name': self.conf['LKVOG strategy']['name']}]}
        ]

        core.utils.report(self.logger,
                          'attrs',
                          {
                              'id': self.id,
                              'attrs': self.common_prj_attrs
                          },
                          self.mqs['report files'],
                          self.vals['report id'],
                          self.conf['main working directory'])

    def _get_sizes(self):
        sizes = {}
        for module in self.modules:
            current_size = 0
            for cc in self.modules[module]['CCs']:
                desc = self.clade.get_cc().load_json_by_id(cc)
                for in_file in desc['in']:
                    try:
                        with open(self.clade.get_file(os.path.join(desc['cwd'], in_file))) as fp:
                            current_size += sum(1 for _ in fp)
                    except:
                        continue
            sizes[module] = current_size

        return sizes

    def generate_verification_obj_desc(self):
        self.logger.info('Generate Linux kernel verification object description for module "{0}" ({1})'.
                         format(self.module, self.verification_obj_desc_num + 1))

        self.verification_obj_desc = dict()
        # todo: This mess is linux specific and further code is also should be corrected
        self.verification_obj_desc['id'] = re.sub(r'\.o$', '.ko', self.cluster.root.id)

        if len(self.cluster.modules) > 1:
            self.verification_obj_desc['id'] += self.cluster.md5_hash

        self.logger.debug('Linux kernel verification object id is "{0}"'.format(self.verification_obj_desc['id']))

        self.verification_obj_desc['grps'] = []
        self.verification_obj_desc['deps'] = {}
        self.loc[self.verification_obj_desc['id']] = 0
        for module in self.cluster.modules:
            if module.id not in self.modules:
                raise Exception("Module {0} does not exist".format(module.id))
            ccs = self.modules[module.id]['CCs']
            self.verification_obj_desc['grps'].append({'id': module.id, 'CCs': ccs})
            self.verification_obj_desc['deps'][module.id] = \
                [predecessor.id for predecessor in module.predecessors if predecessor in self.cluster.modules]
            self.loc[self.verification_obj_desc['id']] += self.sizes.get(module.id, 0)

        if 'maximum verification object size' in self.conf \
                and self.loc[self.verification_obj_desc['id']] > self.conf['maximum verification object size']:
            self.logger.debug('Linux kernel verification object "{0}" is rejected since it exceeds maximum size'.format(
                self.verification_obj_desc['id']))
            self.verification_obj_desc = None
            return
        elif 'minimum verification object size' in self.conf \
                and self.loc[self.verification_obj_desc['id']] < self.conf['minimum verification object size']:
            self.logger.debug('Linux kernel verification object "{0}" is rejected since it is less than minimum size'
                              .format(self.verification_obj_desc['id']))
            self.verification_obj_desc = None
            return

        self.logger.debug(
            'Linux kernel verification object groups are "{0}"'.format(self.verification_obj_desc['grps']))

        self.logger.debug(
            'Linux kernel verification object dependencies are "{0}"'.format(self.verification_obj_desc['deps']))

        self.verification_obj_desc_file = '{0}.json'.format(self.verification_obj_desc['id'])
        if os.path.isfile(self.verification_obj_desc_file):
            raise FileExistsError('Linux kernel verification object description file "{0}" already exists'.format(
                self.verification_obj_desc_file))
        self.logger.debug('Dump Linux kernel verification object description for module "{0}" to file "{1}"'.format(
            self.module, self.verification_obj_desc_file))
        dir_path = os.path.dirname(self.verification_obj_desc_file).encode('utf8')
        if dir_path:
            os.makedirs(dir_path, exist_ok=True)

        # Add dir to exlcuded from cleaning by lkvog
        root_dir_id = self.verification_obj_desc_file.split('/')[0]
        if root_dir_id not in self.dynamic_excluded_clean:
            self.logger.debug("Add excl {0}".format(root_dir_id))
            self.dynamic_excluded_clean.append(root_dir_id)

        callgraph = self._generate_analysis_data()
        callgraph_file = "{0}_callgraph.json".format(self.verification_obj_desc['id'])
        self.verification_obj_desc['callgraph'] = os.path.relpath(os.path.join(os.path.curdir, callgraph_file),
                                                                  os.path.join(self.conf["main working directory"],
                                                                               os.path.pardir))
        with open(callgraph_file, 'w', encoding='utf-8') as fp:
            json.dump(callgraph, fp, ensure_ascii=False, sort_keys=True, indent=4)

        functions = self._extract_functions_for_cluster(callgraph)
        if functions:
            functions_file = "{0}_functions.json".format(self.verification_obj_desc['id'])
            self.verification_obj_desc['functions'] = os.path.relpath(os.path.join(os.path.curdir, functions_file),
                                                                      os.path.join(self.conf['main working directory'],
                                                                                   os.path.pardir))
            with open(functions_file, 'w', encoding='utf-8') as fp:
                json.dump(functions, fp, ensure_ascii=False, sort_keys=True, indent=4)

        with open(self.verification_obj_desc_file, 'w', encoding='utf8') as fp:
            json.dump(self.verification_obj_desc, fp, ensure_ascii=False, sort_keys=True, indent=4)

        # Count the number of successfully generated verification object descriptions.
        self.verification_obj_desc_num += 1

    def _extract_functions_for_cluster(self, callgraph):
        result = set()
        if self.conf.get('autoextract functions') or 'functions' not in self.conf['Linux kernel']:
            cc_files = set()
            for grp in self.verification_obj_desc['grps']:
                for cc in grp['CCs']:
                    cc_files.update(self.clade.get_cc().load_json_by_id(cc)['in'])
<<<<<<< HEAD
            self.logger.debug("CC files are {0}".format(cc_files))
            for function, function_desc in callgraph['callgraph'].items():
=======
            for func, function_desc in callgraph['callgraph'].items():
>>>>>>> 6d5de19e
                for file, file_desc in function_desc.items():
                    if file_desc.get('type') == 'global' and file in cc_files:
                        result.add(func)
        elif self.conf['Linux kernel']['functions']:
            result = set(self.conf['Linux kernel']['functions']) & set(callgraph['callgraph'].keys())
            self.logger.debug("Functions intersect is {0}".format(result))
        return sorted(result)

    def _generate_analysis_data(self):
        call_graph = self.clade.get_callgraph()

        allowed_files = set()
        cc = self.clade.get_cc()

        # Collect all files that will be included into group callgraph
        for grp in self.verification_obj_desc['grps']:
            for file in grp['CCs']:
                full_desc = cc.load_json_by_id(file)
                allowed_files.update(full_desc['deps'].values())
                allowed_files.update(full_desc['in'])
                """
                for in_file in full_desc['in']:
                    if os.path.isabs(in_file) and in_file.startswith(os.path.abspath(os.path.curdir)):
                        in_file = os.path.relpath(in_file, os.path.abspath(os.path.curdir))
                    allowed_files.add(in_file)
                """

        allowed_files.add("unknown")

        return {
            'callgraph': self._generate_callgraph(allowed_files, call_graph),
            'variables': self._generate_variables(allowed_files, call_graph),
            'macros': self._generate_macros(allowed_files, call_graph),
            'typedefs': self._generate_typedefs(allowed_files, call_graph)
        }

    # todo: functions below are static mostly and required to covert callgraph, so it is better to extract them to a separate file
    @staticmethod
    def _generate_callgraph(allowed_files, call_graph):
        call_graph_dict = call_graph.load_detailed_callgraph(allowed_files)
        group_callgraph = {}

        # todo: Compile a new callgraph especially from allowed files
        for func, files in call_graph_dict.items():
            for file, descs in files.items():
                # Firstly, copy all desc
                group_callgraph.setdefault(func, {})
                group_callgraph[func][file] = dict(descs)

                # Then, for these four types ('declared_in' also) clear and fill with only allowed files
                for tag in ('called_in', 'calls', 'used_in_func'):
                    if tag in descs:
                        group_callgraph[func][file][tag] = {}
                        for called_func, called_files in descs[tag].items():
                            for called_file, called_file_descs in called_files.items():
                                if called_file in allowed_files:
                                    group_callgraph[func][file][tag].setdefault(called_func, {})
                                    group_callgraph[func][file][tag][called_func][called_file] = called_file_descs
                if 'declared_in' in descs:
                    group_callgraph[func][file]['declared_in'] = {}
                    for decl_file, decl_descs in descs['declared_in'].items():
                        if decl_file in allowed_files:
                            group_callgraph[func][file]['declared_in'].setdefault(decl_file, {})
                            group_callgraph[func][file]['declared_in'][decl_file] = decl_descs

                # Remove if empty
                if not group_callgraph[func][file].get('called_in') \
                        and not group_callgraph[func][file].get('calls') \
                        and not group_callgraph[func][file].get('declared_in') \
                        and not group_callgraph[func][file].get('used_in_func'):
                    group_callgraph[func][file] = {}

                # Remove if empty
                if func in group_callgraph and not group_callgraph[func].get(file, True):
                    del group_callgraph[func][file]
            # Remove if empty
            if not group_callgraph.get(func, True):
                del group_callgraph[func]
        return group_callgraph

    @staticmethod
    def _generate_variables(allowed_files, call_graph):
        variables_dict = call_graph.load_variables()
        group_variables = []
        for var_desc in variables_dict:
            if var_desc.get('path') in allowed_files:
                group_variables.append(var_desc)
        return group_variables

    @staticmethod
    def _generate_macros(allowed_files, call_graph):
        macros_dict = call_graph.load_macros()
        group_macros = {}
        for macro, macro_desc in macros_dict.items():
            new_macro_desc = {}
            for file, desc in macro_desc.items():
                if file in allowed_files:
                    new_macro_desc[file] = desc
            if new_macro_desc:
                group_macros[macro] = new_macro_desc
        return group_macros

    @staticmethod
    def _generate_typedefs(allowed_files, call_graph):
        typedefs_dict = call_graph.load_typedefs()
        typedefs = {}
        for file, desc in typedefs_dict.items():
            if file in allowed_files:
                typedefs[file] = desc
        return typedefs

    def _get_dependencies(self):
        module_by_file = {}
        for module in self.modules:
            for file in self.modules[module]['in files']:
                module_by_file[file] = module

        call_graph = self.clade.get_callgraph()
        call_graph_dict = call_graph.load_callgraph()
        dependencies = []
        for func in call_graph_dict:
            file = list(call_graph_dict[func].keys())[0]
            module = module_by_file.get(file)
            if not module:
                continue
            for called_func in call_graph_dict[func][file].get('calls', []):
                called_file = list(call_graph_dict[func][file]['calls'][called_func].keys())[0]
                called_module = module_by_file.get(called_file)
                if not called_module:
                    continue
                if module != called_module:
                    dependencies.append((module, called_func, called_module))

        return dependencies

    def _parse_linux_kernel_mod_function_deps(self):
        # todo Linux specifics again
        if 'module dependencies file' in self.conf['Linux kernel']:
            deps_file = core.utils.find_file_or_dir(self.logger, self.conf['main working directory'],
                                                    self.conf['Linux kernel']['module dependencies file'])
            dependencies = []
            with open(deps_file, encoding='utf-8') as fp:
                for line in fp:

                    # Remove newline symbols
                    if line[-1] == '\n':
                        line = line[:-1]

                    #line = re.subn(r'\.ko', '.o', line)[0]
                    splts = line.split(' ')

                    # Format is 'first_modules needs "func": second_module'
                    first_module = splts[0]
                    second_module = splts[3]
                    func = splts[2]

                    # Remove quotes and semicolon around function
                    func = func[1:-2]

                    KERNEL_PREFIX = 'kernel/'
                    EXTRA_PREFIX = 'extra/'
                    EXT_PREFIX = 'ext-modules/'

                    # Remove 'kernel/' and useless path prefix
                    first_module, second_module = (m if not m.startswith(KERNEL_PREFIX) else m[len(KERNEL_PREFIX):]
                                                for m in (first_module, second_module))

                    # Replace 'extra/' and remove useless path prefix
                    first_module, second_module = (m if not m.startswith(EXTRA_PREFIX) else EXT_PREFIX + m[len(EXTRA_PREFIX):]
                                                for m in (first_module, second_module))

                    dependencies.append((second_module, func, first_module))
            return dependencies
        else:
            return None

    def _parse_sizes_from_file(self):
        if 'module sizes file' in self.conf['Linux kernel']:
            sizes_file = core.utils.find_file_or_dir(self.logger, self.conf['main working directory'],
                                                     self.conf['Linux kernel']['module sizes file'])
            with open(sizes_file, encoding='utf8') as fp:
                return json.load(fp)
        else:
            return None

    def __get_builtin_modules(self):
        for subsystem in os.listdir(self.linux_kernel['work src tree']):
            # Skip dirs that doesn't contain Makefile or Kconfig file
            if os.path.isdir(os.path.join(self.linux_kernel['work src tree'], subsystem)) \
                    and os.path.isfile(os.path.join(self.linux_kernel['work src tree'], subsystem, 'Makefile')) \
                    and os.path.isfile(os.path.join(self.linux_kernel['work src tree'], subsystem, 'Kconfig')):
                # Run script that creates 'modules.builtin' file
                core.utils.execute(self.logger, ['make', '-f', os.path.join('scripts', 'Makefile.modbuiltin'),
                                                 'obj={0}'.format(subsystem), 'srctree=.'],
                                   cwd=self.linux_kernel['work src tree'])

        # Just walk through the dirs and process 'modules.builtin' files
        result_modules = set()
        for subsystem, dirs, files in os.walk(self.linux_kernel['work src tree']):
            if os.path.samefile(self.linux_kernel['work src tree'], subsystem):
                continue
            if 'modules.builtin' in files:
                with open(os.path.join(subsystem, 'modules.builtin'), 'r', encoding='utf-8') as fp:
                    for line in fp:
                        result_modules.add(line[len('kernel/'):-1])
        return result_modules
<|MERGE_RESOLUTION|>--- conflicted
+++ resolved
@@ -251,13 +251,9 @@
 
         subsystems = list(filter(lambda target: self.strategy.is_subsystem(target),
                                  self.conf['Linux kernel'].get('modules', [])))
-<<<<<<< HEAD
         self.logger.debug("Subsystems are {0}".format(subsystems))
+        strict = self.conf['Linux kernel'].get('strict subsystems filter', False)
         for module in sorted(self.modules):
-=======
-        strict = self.conf['Linux kernel'].get('strict subsystems filter', False)
-        for module in self.modules:
->>>>>>> 6d5de19e
             if module not in modules_in_clusters and self.modules[module].get('separate verify', True):
                 if 'all' in self.conf['Linux kernel'].get('modules', []):
                     self.all_clusters.update(self.strategy.divide(module))
@@ -506,12 +502,6 @@
             for grp in self.verification_obj_desc['grps']:
                 for cc in grp['CCs']:
                     cc_files.update(self.clade.get_cc().load_json_by_id(cc)['in'])
-<<<<<<< HEAD
-            self.logger.debug("CC files are {0}".format(cc_files))
-            for function, function_desc in callgraph['callgraph'].items():
-=======
-            for func, function_desc in callgraph['callgraph'].items():
->>>>>>> 6d5de19e
                 for file, file_desc in function_desc.items():
                     if file_desc.get('type') == 'global' and file in cc_files:
                         result.add(func)
