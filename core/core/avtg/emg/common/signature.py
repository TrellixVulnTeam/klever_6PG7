#
# Copyright (c) 2014-2015 ISPRAS (http://www.ispras.ru)
# Institute for System Programming of the Russian Academy of Sciences
#
# Licensed under the Apache License, Version 2.0 (the "License");
# you may not use this file except in compliance with the License.
# You may obtain a copy of the License at
#
#     http://www.apache.org/licenses/LICENSE-2.0
#
# Unless required by applicable law or agreed to in writing, software
# distributed under the License is distributed on an "AS IS" BASIS,
# WITHOUT WARRANTIES OR CONDITIONS OF ANY KIND, either express or implied.
# See the License for the specific language governing permissions and
# limitations under the License.
#

import copy
import re

from core.avtg.emg.grammars.signature import setup_parser, parse_signature


__type_collection = {}

__typedefs = {}

__noname_identifier = 0


def setup_collection(collection, typedefs):
    global __type_collection
    global __typedefs

    __type_collection = collection
    __typedefs = typedefs


def new_identifier():
    global __noname_identifier

    __noname_identifier += 1
    return __noname_identifier


def check_null(declaration, value):
    check = re.compile('[\s]*[(]?[\s]*0[\s]*[)]?[\s]*')
    if (type(declaration) is Function or (type(declaration) is Pointer and type(declaration.points) is Function)) and \
            check.fullmatch(value):
        return False
    else:
        return True


def extract_name(signature):
    try:
        ast = parse_signature(signature)
    except:
        raise ValueError("Cannot parse signature: {}".format(signature))

    if 'declarator' in ast and len(ast['declarator']) > 0 and 'identifier' in ast['declarator'][-1] and \
            ast['declarator'][-1]['identifier']:
        return ast['declarator'][-1]['identifier']
    else:
        return None


def import_typedefs(tds):
    global __typedefs

    for td in sorted(tds):
        ast = parse_signature(td)
        name = ast['declarator'][-1]['identifier']
        __typedefs[name] = ast


def import_declaration(signature, ast=None, track_typedef=False):
    global __type_collection
    global __typedefs
    typedef = None

    if not ast:
        try:
            ast = parse_signature(signature)
        except:
            raise ValueError("Cannot parse signature: {}".format(signature))

    if 'declarator' not in ast or ('declarator' in ast and len(ast['declarator']) == 0):
        if 'specifiers' in ast and 'category' in ast['specifiers'] and 'identifier' in ast['specifiers']:
            ret = InterfaceReference(ast)
        elif 'specifiers' in ast and ast['specifiers'] == '$':
            ret = UndefinedReference(ast)
        elif 'specifiers' in ast and 'type specifier' in ast['specifiers'] and \
                ast['specifiers']['type specifier']['class'] == 'typedef' and \
                ast['specifiers']['type specifier']['name'] in __typedefs:
            ret = import_declaration(None, copy.deepcopy(__typedefs[ast['specifiers']['type specifier']['name']]))
            ret.typedef = ast['specifiers']['type specifier']['name']
            typedef = ret.typedef
        elif 'specifiers' in ast and 'type specifier' in ast['specifiers'] and \
                ast['specifiers']['type specifier']['class'] == 'structure':
            ret = Structure(ast)
        elif 'specifiers' in ast and 'type specifier' in ast['specifiers'] and \
                ast['specifiers']['type specifier']['class'] == 'enum':
            ret = Enum(ast)
        elif 'specifiers' in ast and 'type specifier' in ast['specifiers'] and \
                ast['specifiers']['type specifier']['class'] == 'union':
            ret = Union(ast)
        else:
            ret = Primitive(ast)
    else:
        if len(ast['declarator']) == 1 and \
                ('pointer' not in ast['declarator'][-1] or ast['declarator'][-1]['pointer'] == 0) and \
                ('arrays' not in ast['declarator'][-1] or len(ast['declarator'][-1]['arrays']) == 0):
            if 'specifiers' not in ast:
                ret = Function(ast)
            else:
                if ast['specifiers']['type specifier']['class'] == 'structure':
                    ret = Structure(ast)
                elif ast['specifiers']['type specifier']['class'] == 'enum':
                    ret = Enum(ast)
                elif ast['specifiers']['type specifier']['class'] == 'union':
                    ret = Union(ast)
                elif ast['specifiers']['type specifier']['class'] == 'typedef' and \
                        ast['specifiers']['type specifier']['name'] in __typedefs:
                    ret = import_declaration(None,
                                             copy.deepcopy(__typedefs[ast['specifiers']['type specifier']['name']]))
                    ret.typedef = ast['specifiers']['type specifier']['name']
                    typedef = ret.typedef
                else:
                    ret = Primitive(ast)
        elif 'arrays' in ast['declarator'][-1] and len(ast['declarator'][-1]['arrays']) > 0:
            ret = Array(ast)
            if track_typedef and ret.element.typedef:
                typedef = ret.element.typedef
        elif 'pointer' not in ast['declarator'][-1] or ast['declarator'][-1]['pointer'] > 0:
            ret = Pointer(ast)
            if track_typedef and ret.points.typedef:
                typedef = ret.points.typedef
        else:
            raise NotImplementedError

    if ret.identifier not in __type_collection:
        __type_collection[ret.identifier] = ret
    else:
        if ret.typedef:
            __type_collection[ret.identifier].typedef = ret.typedef
        if isinstance(ret, Function):
            if ret.ret_typedef and not __type_collection[ret.identifier].ret_typedef:
                __type_collection[ret.identifier].ret_typedef = ret.ret_typedef
            for index, pt in enumerate(__type_collection[ret.identifier].params_typedef):
                if not pt and ret.params_typedef[index]:
                    __type_collection[ret.identifier].params_typedef[index] = ret.params_typedef[index]
        ret = __type_collection[ret.identifier]

    if not track_typedef:
        return ret
    else:
        return ret, typedef


def refine_declaration(interfaces, declaration):
    global __type_collection

    if declaration.clean_declaration:
        raise ValueError('Cannot clean already cleaned declaration')

    if type(declaration) is UndefinedReference:
        return None
    elif type(declaration) is InterfaceReference:
        if declaration.interface in interfaces and \
                interfaces[declaration.interface].declaration.clean_declaration:
            if declaration.pointer:
                return interfaces[declaration.interface].declaration.take_pointer
            else:
                return interfaces[declaration.interface].declaration
        else:
            return None
    elif type(declaration) is Function:
        refinement = False
        new = copy.deepcopy(declaration)

        # Refine the same object
        if new.return_value and not new.return_value.clean_declaration:
            rv = refine_declaration(interfaces, new.return_value)
            if rv:
                new.return_value = rv
                refinement = True

        for index in range(len(new.parameters)):
            if type(new.parameters[index]) is not str and \
                    not new.parameters[index].clean_declaration:
                pr = refine_declaration(interfaces, new.parameters[index])
                if pr:
                    new.parameters[index] = pr
                    refinement = True

        # Update identifier
        if refinement and new.identifier in __type_collection:
            if new.ret_typedef and not __type_collection[new.identifier].ret_typedef:
                __type_collection[new.identifier].ret_typedef = new.ret_typedef
            for index, pt in enumerate(__type_collection[new.identifier].params_typedef):
                if not pt and new.params_typedef[index]:
                    __type_collection[new.identifier].params_typedef[index] = new.params_typedef[index]
            new = __type_collection[new.identifier]
        elif refinement:
            __type_collection[new.identifier] = new

        if refinement:
            return new
        else:
            return None
    elif type(declaration) is Pointer and type(declaration.points) is Function:
        refined = refine_declaration(interfaces, declaration.points)
        if refined:
            ptr = refined.take_pointer
            if ptr.identifier in __type_collection:
                ptr = __type_collection[ptr.identifier]
            else:
                __type_collection[ptr.identifier] = ptr

            return ptr
        else:
            return None
    else:
        raise ValueError('Cannot clean a declaration which is not a function or an interface reference')


def _reduce_level(ast):
    if len(ast['declarator']) > 1 and \
            ('pointer' not in ast['declarator'][-1] or ast['declarator'][-1]['pointer'] == 0) and \
            ('arrays' not in ast['declarator'][-1] or len(ast['declarator'][-1]['arrays']) == 0) and \
            'function arguments' not in ast['declarator'][-1]:
        ast['declarator'].pop()
    return ast


def _take_pointer(exp, tp):
    if tp is Array or tp is Function:
        exp = '(*' + exp + ')'
    else:
        exp = '*' + exp
    return exp


def _add_parent(declaration, parent):
    global __type_collection

    if parent.identifier in __type_collection:
        parent = __type_collection[parent.identifier]
    else:
        __type_collection[parent.identifier] = parent

    if parent.identifier not in (p.identifier for p in declaration.parents):
        declaration.parents.append(parent)


class Declaration:

    @property
    def take_pointer(self):
        pointer_signature = self.to_string('a', True)
        return import_declaration(pointer_signature)

    @property
    def identifier(self):
        return self.to_string(replacement='')

    @property
    def weak_implementations(self):
        if type(self) is Pointer:
            return list(self.implementations.values()) + list(self.points.implementations.values())
        else:
            return list(self.implementations.values()) + list(self.take_pointer.implementations.values())

    @property
    def pretty_name(self):
        raise NotImplementedError

    def common_initialization(self, ast):
        self._ast = ast
        self.implementations = {}
        self.path = None
        self.parents = []
        self.typedef = None

    def add_parent(self, parent):
        _add_parent(self, parent)

    def compare(self, target):
        if type(self) is type(target):
            if self.identifier == target.identifier:
                return True
            elif self.identifier == 'void *' or target.identifier == 'void *':
                return True
        return False

    def pointer_alias(self, alias):
        if type(self) is Pointer and self.points.compare(alias):
            return self
        elif type(alias) is Pointer and self.compare(alias.points):
            return alias

        return None

    def add_implementation(self, value, path, root_type, root_value, root_sequence):
        new = Implementation(self, value, path, root_type, root_value, root_sequence)
        if new.identifier not in self.implementations:
            self.implementations[new.identifier] = new
        return new

    def nameless_type(self):
        queue = [self]
        ret = True

        # todo: this is because CIF provide nameless enums with artificially generated name like 'ldv_26585'
        enum_regex = re.compile('ldv_')

        while len(queue) > 0:
            tp = queue.pop()

            if isinstance(tp, Array):
                queue.append(tp.element)
            elif isinstance(tp, Pointer):
                queue.append(tp.points)
            elif ((isinstance(tp, Structure) or isinstance(tp, Union)) and not tp.name) or\
                 (isinstance(tp, Enum) and enum_regex.match(tp.name)):
                # Transform only complex
                ret = False
                break

        return ret

    def to_string(self, replacement='', pointer=False, typedef='none'):
        if pointer:
            replacement = _take_pointer(replacement, type(self))

        if isinstance(typedef, set) or isinstance(typedef, str):
            if self.typedef and (
                    (isinstance(typedef, set) and self.typedef in typedef) or
                    (
                        (isinstance(typedef, str) and typedef == 'all') or
                        typedef != 'none' and not self.nameless_type()
                     )):
                return "{} {}".format(self.typedef, replacement)
            else:
                return self._to_string(replacement, typedef=typedef)
        else:
            raise TypeError('Expect typedef flag to be set or str instead of {!r}'.format(type(typedef).__name__))


class Primitive(Declaration):

    def __init__(self, ast):
        self.common_initialization(ast)

    @property
    def clean_declaration(self):
        return True

    @property
    def pretty_name(self):
        pn = self._ast['specifiers']['type specifier']['name']
        return pn.replace(' ', '_')

    def _to_string(self, replacement, typedef='none'):
        if replacement == '':
            return self._ast['specifiers']['type specifier']['name']
        else:
            return "{} {}".format(self._ast['specifiers']['type specifier']['name'], replacement)


class Enum(Declaration):

    def __init__(self, ast):
        self.common_initialization(ast)
        self.enumerators = []

        if 'enumerators' in self._ast['specifiers']['type specifier']:
            self.enumerators = self._ast['specifiers']['type specifier']['enumerators']

    @property
    def name(self):
        return self._ast['specifiers']['type specifier']['name']

    @property
    def clean_declaration(self):
        return True

    @property
    def pretty_name(self):
        return 'enum_{}'.format(self.name)

<<<<<<< HEAD
    def _to_string(self, replacement):
        if not self.name:
            name = '{ ' + ', '.join(self.enumerators) + ' }'
        else:
            name = self.name

=======
    def _to_string(self, replacement, typedef='none'):
>>>>>>> e493c52a
        if replacement == '':
            return "enum {}".format(name)
        else:
            return "enum {} {}".format(name, replacement)


class Function(Declaration):

    def __init__(self, ast):
        self.common_initialization(ast)
        self.return_value = None
        self.parameters = []
        self.ret_typedef = None
        self.params_typedef = list()

        if 'specifiers' in self._ast['return value type'] and \
                'type specifier' in self._ast['return value type']['specifiers'] and \
                self._ast['return value type']['specifiers']['type specifier']['class'] == 'Primitive' and \
                self._ast['return value type']['specifiers']['type specifier']['name'] == 'void':
            self.return_value = None
        else:
            self.return_value, self.ret_typedef = import_declaration(None, self._ast['return value type'],
                                                                     track_typedef=True)
        for parameter in self._ast['declarator'][0]['function arguments']:
            if type(parameter) is str:
                self.parameters.append(parameter)
                self.params_typedef.append(None)
            else:
                param, typedef = import_declaration(None, parameter, track_typedef=True)
                self.parameters.append(param)
                self.params_typedef.append(typedef)

        if len(self.parameters) == 1 and type(self.parameters[0]) is Primitive and \
                self.parameters[0].pretty_name == 'void':
            self.parameters = []

    @property
    def clean_declaration(self):
        if not self.return_value.clean_declaration:
            return False
        for param in self.parameters:
            if type(param) is not str and not param.clean_declaration:
                return False
        return True

    @property
    def pretty_name(self):
        global __type_collection

        key = new_identifier()
        return 'func_{}'.format(key)

    def _to_string(self, replacement, typedef='none'):
        def filtered_typedef_param(available):
            if isinstance(typedef, set):
                return {available}
            elif available and typedef == 'complex_and_params':
                return {available}
            else:
                return typedef

        if len(self.parameters) == 0:
            replacement += '(void)'
        else:
            parameter_declarations = []
            for index, param in enumerate(self.parameters):
                if type(param) is str:
                    parameter_declarations.append(param)
                else:
                    expr = param.to_string('', typedef=filtered_typedef_param(self.params_typedef[index]))
                    parameter_declarations.append(expr)
            replacement = replacement + '(' + ', '.join(parameter_declarations) + ')'

        if self.return_value:
            replacement = self.return_value.to_string(replacement, typedef=filtered_typedef_param(self.ret_typedef))
        else:
            replacement = 'void {}'.format(replacement)
        return replacement


class Structure(Declaration):

    def __init__(self, ast):
        self.common_initialization(ast)
        self.fields = {}

        if 'fields' in self._ast['specifiers']['type specifier']:
            for declaration in sorted(self._ast['specifiers']['type specifier']['fields'],
                                      key=lambda decl: str(decl['declarator'][-1]['identifier'])):
                name = declaration['declarator'][-1]['identifier']
                if name:
                    self.fields[name] = import_declaration(None, declaration)

    @property
    def clean_declaration(self):
        return True

    @property
    def name(self):
        return self._ast['specifiers']['type specifier']['name']

    @property
    def pretty_name(self):
        if self.name:
            return 'struct_{}'.format(self.name)
        else:
            global __type_collection

            key = new_identifier()
            return 'struct_noname_{}'.format(key)

    def contains(self, target):
        return [field for field in sorted(self.fields.keys()) if self.fields[field].compare(target)]

    def weak_contains(self, target):
        return [field for field in sorted(self.fields.keys()) if self.fields[field].compare(target) or
                self.fields[field].pointer_alias(target)]

    def _to_string(self, replacement, typedef='none'):
        if not self.name:
            name = '{ ' + '; '.join([self.fields[field].to_string(field, typedef=typedef)
                                     for field in sorted(self.fields.keys())]) + \
                   '; ' + ' }'
        else:
            name = self.name

        if replacement == '':
            return "struct {}".format(name)
        else:
            return "struct {} {}".format(name, replacement)


class Union(Declaration):

    def __init__(self, ast):
        self.common_initialization(ast)
        self.fields = {}

        if 'fields' in self._ast['specifiers']['type specifier']:
            for declaration in sorted(self._ast['specifiers']['type specifier']['fields'],
                                      key=lambda decl: str(decl['declarator'][-1]['identifier'])):
                name = declaration['declarator'][-1]['identifier']
                if name:
                    self.fields[name] = import_declaration(None, declaration)

    @property
    def clean_declaration(self):
        return True

    @property
    def name(self):
        return self._ast['specifiers']['type specifier']['name']

    @property
    def pretty_name(self):
        if self._ast['specifiers']['type specifier']['name']:
            return 'union_{}'.format(self.name)
        else:
            global __type_collection

            key = new_identifier()
            return 'union_noname_{}'.format(key)

    def contains(self, target):
        return [field for field in sorted(self.fields.keys()) if self.fields[field].compare(target)]

    def weak_contains(self, target):
        return [field for field in sorted(self.fields.keys()) if self.fields[field].compare(target) or
                self.fields[field].pointer_alias(target)]

    def _to_string(self, replacement, typedef='none'):
        if not self.name:
            name = '{ ' + '; '.join([self.fields[field].to_string(field, typedef=typedef)
                                     for field in sorted(self.fields.keys())]) + \
                   '; ' + ' }'
        else:
            name = self.name

        if replacement == '':
            return "union {}".format(name)
        else:
            return "union {} {}".format(name, replacement)


class Array(Declaration):

    def __init__(self, ast):
        self.common_initialization(ast)
        self.element = None

        array = ast['declarator'][-1]['arrays'].pop()
        self.size = array['size']
        ast = _reduce_level(ast)
        self.element = import_declaration(None, ast)
        self.element.add_parent(self)

    @property
    def clean_declaration(self):
        return self.element.clean_declaration

    @property
    def pretty_name(self):
        return '{}_array'.format(self.element.pretty_name)

    def contains(self, target):
        if self.element.compare(target):
            return True
        else:
            return False

    def weak_contains(self, target):
        if self.element.compare(target) or self.element.pointer_alias(target):
            return True
        else:
            return False

    def _to_string(self, replacement, typedef='none'):
        if self.size:
            size = self.size
        else:
            size = ''
        replacement += '[{}]'.format(size)
        return self.element.to_string(replacement, typedef=typedef)


class Pointer(Declaration):

    def __init__(self, ast):
        self.common_initialization(ast)

        ast['declarator'][-1]['pointer'] -= 1
        ast = _reduce_level(ast)
        self.points = import_declaration(None, ast)
        self.points.add_parent(self)

    @property
    def clean_declaration(self):
        return self.points.clean_declaration

    def _to_string(self, replacement, typedef='none'):
        replacement = _take_pointer(replacement, type(self.points))

        return self.points.to_string(replacement, typedef=typedef)

    @property
    def pretty_name(self):
        return '{}_ptr'.format(self.points.pretty_name)


class InterfaceReference(Declaration):

    def __init__(self, ast):
        self._ast = ast
        self._identifier = None
        self.parents = []
        self.typedef = None

    @property
    def clean_declaration(self):
        return False

    @property
    def category(self):
        return self._ast['specifiers']['category']

    @property
    def short_identifier(self):
        return self._ast['specifiers']['identifier']

    @property
    def interface(self):
        return "{}.{}".format(self.category, self.short_identifier)

    @property
    def pointer(self):
        return self._ast['specifiers']['pointer']

    def _to_string(self, replacement, typedef='none'):
        if self.pointer:
            ptr = '*'
        else:
            ptr = ''

        if replacement == '':
            return '{}%{}%'.format(ptr, self.interface)
        else:
            return '{}%{}% {}'.format(ptr, self.interface, replacement)


class UndefinedReference(Declaration):

    def __init__(self, ast):
        self._ast = ast
        self.parents = []
        self.typedef = None

    @property
    def clean_declaration(self):
        return False

    @property
    def _identifier(self):
        return '$'

    def _to_string(self, replacement, typedef='none'):
        if replacement == '':
            return '$'
        else:
            return '$ {}'.format(replacement)


class Implementation:

    def __init__(self, declaration, value, file, base_container=None, base_value=None, sequence=None):
        self.base_container = base_container
        self.base_value = base_value
        self.value = value
        self.file = file
        self.sequence = sequence
        self.identifier = str([value, file, base_value, sequence])
        self.fixed_interface = None
        self.__declaration = declaration

    def adjusted_value(self, declaration):
        if self.__declaration.compare(declaration):
            return self.value
        elif self.__declaration.compare(declaration.take_pointer):
            return '*' + self.value
        elif self.__declaration.take_pointer.compare(declaration):
            return '&' + self.value
        elif type(declaration) is Pointer and type(self.__declaration) is Pointer and \
                        self.__declaration.identifier == 'void *':
            return self.value
        else:
            raise ValueError("Cannot adjust declaration '{}' to declaration '{}'".
                             format(self.__declaration.to_string('%s'), declaration.to_string('%s')))

__author__ = 'Ilja Zakharov <ilja.zakharov@ispras.ru>'<|MERGE_RESOLUTION|>--- conflicted
+++ resolved
@@ -312,9 +312,6 @@
         queue = [self]
         ret = True
 
-        # todo: this is because CIF provide nameless enums with artificially generated name like 'ldv_26585'
-        enum_regex = re.compile('ldv_')
-
         while len(queue) > 0:
             tp = queue.pop()
 
@@ -322,9 +319,7 @@
                 queue.append(tp.element)
             elif isinstance(tp, Pointer):
                 queue.append(tp.points)
-            elif ((isinstance(tp, Structure) or isinstance(tp, Union)) and not tp.name) or\
-                 (isinstance(tp, Enum) and enum_regex.match(tp.name)):
-                # Transform only complex
+            elif (isinstance(tp, Structure) or isinstance(tp, Union) or isinstance(tp, Enum)) and not tp.name:
                 ret = False
                 break
 
@@ -390,16 +385,12 @@
     def pretty_name(self):
         return 'enum_{}'.format(self.name)
 
-<<<<<<< HEAD
-    def _to_string(self, replacement):
+    def _to_string(self, replacement, typedef='none'):
         if not self.name:
             name = '{ ' + ', '.join(self.enumerators) + ' }'
         else:
             name = self.name
 
-=======
-    def _to_string(self, replacement, typedef='none'):
->>>>>>> e493c52a
         if replacement == '':
             return "enum {}".format(name)
         else:
