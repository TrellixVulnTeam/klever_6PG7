#
# Copyright (c) 2014-2015 ISPRAS (http://www.ispras.ru)
# Institute for System Programming of the Russian Academy of Sciences
#
# Licensed under the Apache License, Version 2.0 (the "License");
# you may not use this file except in compliance with the License.
# You may obtain a copy of the License at
#
#     http://www.apache.org/licenses/LICENSE-2.0
#
# Unless required by applicable law or agreed to in writing, software
# distributed under the License is distributed on an "AS IS" BASIS,
# WITHOUT WARRANTIES OR CONDITIONS OF ANY KIND, either express or implied.
# See the License for the specific language governing permissions and
# limitations under the License.
#

import fcntl
import json
import logging
import os
import re
import subprocess
import sys
import zipfile
import threading
import time
import queue
import tempfile
from benchexec.runexecutor import RunExecutor


class Cd:
    def __init__(self, path):
        self.new_path = path

    def __enter__(self):
        self.prev_path = os.getcwd()
        os.chdir(self.new_path)

    def __exit__(self, etype, value, traceback):
        os.chdir(self.prev_path)


class LockedOpen(object):
    def __init__(self, file, *args, **kwargs):
        self.file = file
        self.args = args
        self.kwargs = kwargs

        self.lock_file = '{0}.lock'.format(self.file)
        self.lock_file_descriptor = None
        self.file_descriptor = None

    def __enter__(self):
        # Ensure that specified file is opened exclusively.
        while True:
            self.lock_file_descriptor = os.open(self.lock_file, os.O_RDWR | os.O_CREAT | os.O_TRUNC)
            try:
                fcntl.flock(self.lock_file_descriptor, fcntl.LOCK_EX)
            except (IOError, OSError):
                os.close(self.lock_file_descriptor)
                continue
            else:
                self.file_descriptor = open(self.file, *self.args, **self.kwargs)
                return self.file_descriptor

    def __exit__(self, exc_type, exc_val, exc_tb):
        self.file_descriptor.flush()
        self.file_descriptor.close()
        fcntl.flock(self.lock_file_descriptor, fcntl.LOCK_UN)
        os.close(self.lock_file_descriptor)
        try:
            os.remove(self.lock_file)
        except OSError:
            pass


class CommandError(ChildProcessError):
    pass


class StreamQueue:
    def __init__(self, stream, stream_name, collect_all_output=False):
        self.stream = stream
        self.stream_name = stream_name
        self.collect_all_output = collect_all_output
        self.queue = queue.Queue()
        self.finished = False
        self.traceback = None
        self.thread = threading.Thread(target=self.__put_lines_from_stream_to_queue)
        self.output = []

    def get(self):
        try:
            return self.queue.get_nowait()
        except queue.Empty:
            return None

    def join(self):
        self.thread.join()

    def start(self):
        self.thread.start()

    def __put_lines_from_stream_to_queue(self):
        try:
            # This will put lines from stream to queue until stream will be closed. For instance it will happen when
            # execution of command will be completed.
            for line in self.stream:
                line = line.decode('utf8').rstrip()
                self.queue.put(line)
                if self.collect_all_output:
                    self.output.append(line)

            # Nothing will be put to queue from now.
            self.finished = True
        except Exception:
            import traceback
            self.traceback = traceback.format_exc().rstrip()


def execute(logger, args, env=None, cwd=None, timeout=0, collect_all_stdout=False, filter_func=None):
    cmd = args[0]
    logger.debug('Execute:\n{0}{1}{2}'.format(cmd,
                                              '' if len(args) == 1 else ' ',
                                              ' '.join('"{0}"'.format(arg) for arg in args[1:])))

    p = subprocess.Popen(args, env=env, stdout=subprocess.PIPE, stderr=subprocess.PIPE, cwd=cwd)

    out_q, err_q = (StreamQueue(p.stdout, 'STDOUT', collect_all_stdout), StreamQueue(p.stderr, 'STDERR', True))

    for stream_q in (out_q, err_q):
        stream_q.start()

    # Print to logs everything that is printed to STDOUT and STDERR each timeout seconds. Last try is required to
    # print last messages queued before command finishes.
    last_try = True
    while not out_q.finished or not err_q.finished or last_try:
        if out_q.traceback:
            raise RuntimeError('STDOUT reader thread failed with the following traceback:\n{0}'. format(out_q.traceback))
        if err_q.traceback:
            raise RuntimeError('STDERR reader thread failed with the following traceback:\n{0}'. format(err_q.traceback))
        last_try = not out_q.finished or not err_q.finished
        time.sleep(timeout)

        for stream_q in (out_q, err_q):
            output = []
            while True:
                line = stream_q.get()
                if line is None:
                    break
                output.append(line)
            if output:
                m = '"{0}" outputted to {1}:\n{2}'.format(cmd, stream_q.stream_name, '\n'.join(output))
                if stream_q is out_q:
                    logger.debug(m)
                else:
                    logger.warning(m)

    for stream_q in (out_q, err_q):
        stream_q.join()

    if p.poll():
        logger.error('"{0}" exitted with "{1}"'.format(cmd, p.poll()))
        with open('problem desc.txt', 'a', encoding='utf8') as fp:
            out = filter(filter_func, err_q.output) if filter_func else err_q.output
            fp.write('\n'.join(out))
        raise CommandError('"{0}" failed'.format(cmd))
    elif collect_all_stdout:
        return out_q.output


def execute_external_tool(logger, args, timelimit=450000, memlimit=300000000):
    logger.debug('Execute:\n{!r}'.format(' '.join(args)))
    executor = RunExecutor()
    result = executor.execute_run(args=args,
                                  output_filename="output.log",
                                  walltimelimit=timelimit,
                                  memlimit=memlimit,
                                  maxLogfileSize=10000000)
    exit_code = int(result["exitcode"]) % 255
    if exit_code != 0:
        os.rename("output.log", "problem desc.txt")
        raise ValueError("Tool {!r} exited with non-zero exit code: {}".format(args[0], exit_code))
    else:
        with open("output.log") as fd:
            output = fd.read()

    return output


def get_search_dirs(main_work_dir):
    search_dirs = ['job/root', os.path.pardir]
    if 'KLEVER_WORK_DIR' in os.environ:
        search_dirs.append(os.environ['KLEVER_WORK_DIR'])
    search_dirs = tuple(
        os.path.relpath(os.path.join(main_work_dir, search_dir)) for search_dir in search_dirs)
    return search_dirs


# TODO: get value of the second parameter on the basis of passed configuration. Or, even better, implement wrapper around this function in components.Component.
def find_file_or_dir(logger, main_work_dir, file_or_dir):
    search_dirs = get_search_dirs(main_work_dir)

    for search_dir in search_dirs:
        found_file_or_dir = os.path.join(search_dir, file_or_dir)
        if os.path.isfile(found_file_or_dir):
            logger.debug('Find file "{0}" in directory "{1}"'.format(file_or_dir, search_dir))
            return found_file_or_dir
        elif os.path.isdir(found_file_or_dir):
            logger.debug('Find directory "{0}" in directory "{1}"'.format(file_or_dir, search_dir))
            return found_file_or_dir

    raise FileNotFoundError(
        'Could not find file or directory "{0}" in directories "{1}"'.format(file_or_dir, ', '.join(search_dirs)))


def make_relative_path(logger, main_work_dir, abs_path_to_file_or_dir):
    search_dirs = get_search_dirs(main_work_dir)
    for search_dir in search_dirs:
        if abs_path_to_file_or_dir.startswith(os.path.abspath(search_dir)):
            return os.path.relpath(abs_path_to_file_or_dir, search_dir)
    return abs_path_to_file_or_dir


<<<<<<< HEAD
def set_component_callbacks(logger, component, callbacks):
    logger.info('Set callbacks for component "{0}"'.format(component.__name__))

    module = sys.modules[component.__module__]

    for callback in callbacks:
        logger.debug('Set callback "{0}" for component "{1}"'.format(callback.__name__, component.__name__))
        if not any(callback.__name__.startswith(kind) for kind in CALLBACK_KINDS):
            raise ValueError('Callback "{0}" does not start with one of {1}'.format(callback.__name__, ', '.join(
                ('"{0}"'.format(kind) for kind in CALLBACK_KINDS))))
        if callback.__name__ in dir(module):
            raise ValueError(
                'Callback "{0}" already exists for component "{1}"'.format(callback.__name__, component.__name__))
        setattr(module, callback.__name__, callback)


def get_component_callbacks(logger, components, components_conf):
    logger.info('Get callbacks for components "{0}"'.format([component.__name__ for component in components]))

    # At the beginning there is no callbacks of any kind.
    callbacks = {kind: {} for kind in CALLBACK_KINDS}

    for component in components:
        module = sys.modules[component.__module__]
        for attr in dir(module):
            for kind in CALLBACK_KINDS:
                match = re.search(r'^{0}_(.+)$'.format(kind), attr)
                if match:
                    event = match.groups()[0]
                    if event not in callbacks[kind]:
                        callbacks[kind][event] = []
                    callbacks[kind][event].append((component.__name__, getattr(module, attr)))

            # This special function implies that component has subcomponents for which callbacks should be get as well
            # using this function.
            if attr == CALLBACK_PROPOGATOR:
                subcomponents_callbacks = getattr(module, attr)(components_conf, logger)

                # Merge subcomponent callbacks into component ones.
                for kind in CALLBACK_KINDS:
                    for event in subcomponents_callbacks[kind]:
                        if event not in callbacks[kind]:
                            callbacks[kind][event] = []
                        callbacks[kind][event].extend(subcomponents_callbacks[kind][event])

    return callbacks


def remove_component_callbacks(logger, component):
    logger.info('Remove callbacks for component "{0}"'.format(component.__name__))

    module = sys.modules[component.__module__]

    for attr in dir(module):
        if any(attr.startswith(kind) for kind in CALLBACK_KINDS):
            delattr(module, attr)
=======
def is_src_tree_root(filenames):
    for filename in filenames:
        if filename == 'Makefile':
            return True
    return False
>>>>>>> 459f75e7


def get_entity_val(logger, name, cmd):
    """
    Return a value of the specified entity name by executing the specified command and reading its first string
    printed to STDOUT.
    :param logger: a logger for printing debug messages.
    :param name: an entity name.
    :param cmd: a command to be executed to get an entity value.
    """
    logger.info('Get {0}'.format(name))

    val = subprocess.getoutput(cmd)

    if not val:
        raise ValueError('Could not get {0}'.format(name))

    # Convert obtained value to integer if it is represented so.
    if val.isdigit():
        val = int(val)

    logger.debug('{0} is "{1}"'.format(name[0].upper() + name[1:], val))

    return val


def get_logger(name, conf):
    """
    Return a logger with the specified name, creating it in accordance with the specified configuration if necessary.
    :param name: a logger name (usually it should be a name of tool that is going to use this logger, note, that
                 extensions are thrown away and name is converted to uppercase).
    :param conf: a logger configuration.
    """
    name, ext = os.path.splitext(name)
    logger = logging.getLogger(name.upper())
    # Actual levels will be set for logger handlers.
    logger.setLevel(logging.DEBUG)
    # Tool specific logger (with name equals to tool name) is more preferred then "default" logger.
    pref_logger_conf = None
    for pref_logger_conf in conf['loggers']:
        if pref_logger_conf['name'] == name:
            pref_logger_conf = pref_logger_conf
            break
        elif pref_logger_conf['name'] == 'default':
            pref_logger_conf = pref_logger_conf

    if not pref_logger_conf:
        raise KeyError('Neither "default" nor tool specific logger "{0}" is specified'.format(name))

    # Set up logger handlers.
    if 'handlers' not in pref_logger_conf:
        raise KeyError('Handlers are not specified for logger "{0}"'.format(pref_logger_conf['name']))
    for handler_conf in pref_logger_conf['handlers']:
        if 'level' not in handler_conf:
            raise KeyError(
                'Logging level of logger "{0}" and handler "{1}" is not specified'.format(
                    pref_logger_conf['name'], handler_conf['name'] if 'name' in handler_conf else ''))

        if handler_conf['level'] == 'NONE':
            continue

        if handler_conf['name'] == 'console':
            # Always print log to STDOUT.
            handler = logging.StreamHandler(sys.stdout)
        elif handler_conf['name'] == 'file':
            # Always print log to file "log" in working directory.
            handler = logging.FileHandler('log.txt', encoding='utf8')
        else:
            raise KeyError(
                'Handler "{0}" (logger "{1}") is not supported, please use either "console" or "file"'.format(
                    handler_conf['name'], pref_logger_conf['name']))

        # Set up handler logging level.
        log_levels = {'NOTSET': logging.NOTSET, 'DEBUG': logging.DEBUG, 'INFO': logging.INFO,
                      'WARNING': logging.WARNING, 'ERROR': logging.ERROR, 'CRITICAL': logging.CRITICAL}
        if handler_conf['level'] not in log_levels:
            raise KeyError(
                'Logging level "{0}" {1} is not supported{2}'.format(
                    handler_conf['level'],
                    'of logger "{0}" and handler "{1}"'.format(pref_logger_conf['name'], handler_conf['name']),
                    ', please use one of the following logging levels: "{0}"'.format(
                        '", "'.join(log_levels.keys()))))

        handler.setLevel(log_levels[handler_conf['level']])

        # Find and set up handler formatter.
        formatter = None
        if 'formatter' not in handler_conf:
            raise KeyError('Formatter (logger "{0}", handler "{1}") is not specified'.format(pref_logger_conf['name'],
                                                                                             handler_conf['name']))
        for formatter_conf in conf['formatters']:
            if formatter_conf['name'] == handler_conf['formatter']:
                formatter = logging.Formatter(formatter_conf['value'], "%Y-%m-%d %H:%M:%S")
                break
        if not formatter:
            raise KeyError(
                'Handler "{0}" of logger "{1}" references undefined formatter "{2}"'.format(handler_conf['name'],
                                                                                            pref_logger_conf['name'],
                                                                                            handler_conf['formatter']))
        handler.setFormatter(formatter)

        logger.addHandler(handler)

    if not logger.handlers:
        logger.disabled = True

    logger.debug("Logger was set up")

    return logger


def get_parallel_threads_num(logger, conf, action):
    logger.info('Get the number of parallel threads for "{0}"'.format(action))

    if 'CPU Virtual cores' in conf['task resource limits']\
            and conf['task resource limits']['CPU Virtual cores'] > 0:
        number_of_cores = conf['task resource limits']['CPU Virtual cores']
    else:
        number_of_cores = conf['number of CPU cores']

    raw_parallel_threads_num = conf['parallelism'][action]

    # In case of integer number it is already the number of parallel threads.
    if isinstance(raw_parallel_threads_num, int):
        parallel_threads_num = raw_parallel_threads_num
    # In case of decimal number it is fraction of the number of CPUs.
    elif isinstance(raw_parallel_threads_num, float):
        parallel_threads_num = number_of_cores * raw_parallel_threads_num
    else:
        raise ValueError(
            'The number of parallel threads ("{0}") for "{1}" is neither integer nor decimal number'.format(
                raw_parallel_threads_num, action))

    parallel_threads_num = int(parallel_threads_num)

    if parallel_threads_num < 1:
        raise ValueError('The computed number of parallel threads ("{0}") for "{1}" is less than 1'.format(
            parallel_threads_num, action))
    elif parallel_threads_num > 2 * number_of_cores:
        raise ValueError(
            'The computed number of parallel threads ("{0}") for "{1}" is greater than the double number of CPUs'.format(
                parallel_threads_num, action))

    logger.debug('The number of parallel threads for "{0}" is "{1}"'.format(action, parallel_threads_num))

    return parallel_threads_num


def merge_confs(a, b):
    for key in b:
        if key in a:
            # Perform sanity checks.
            if not isinstance(key, str):
                raise KeyError('Key is not string (its type is "{0}")'.format(type(key).__name__))
            elif not isinstance(a[key], type(b[key])):
                raise ValueError(
                    'Values of key "{0}" have different types ("{1}" and "{2}" respectively)'.format(key, type(a[key]),
                                                                                                     type(b[key])))
            # Recursively walk through sub-dictionaries.
            elif isinstance(a[key], dict):
                merge_confs(a[key], b[key])
            # Update key value from b to a for all other types (numbers, strings, lists).
            else:
                a[key] = b[key]
        # Just add new key-value from b to a.
        else:
            a[key] = b[key]
    return a


class ReportFiles:
    def __init__(self, files, arcnames={}):
        self.files = files
        self.arcnames = arcnames
        self.archive = None

    def make_archive(self, directory, prefix):
        fp, self.archive = tempfile.mkstemp(prefix=prefix, suffix='.zip', dir=directory)

        with open(self.archive, mode='w+b', buffering=0) as f:
            with zipfile.ZipFile(f, mode='w', compression=zipfile.ZIP_DEFLATED) as zfp:
                for file in self.files:
                    arcname = self.arcnames.get(file, None)
                    zfp.write(file, arcname=arcname)

                os.fsync(zfp.fp)

        os.close(fp)


class ExtendedJSONEncoder(json.JSONEncoder):
    def default(self, obj):
        if isinstance(obj, ReportFiles):
            return os.path.basename(obj.archive)

        return json.JSONEncoder.default(self, obj)


def report(logger, kind, report_data, mq, report_id, main_work_dir, report_dir=''):
    logger.debug('Create {0} report'.format(kind))

    # Specify report type.
    report_data.update({'type': kind})

    if 'attrs' in report_data:
        # Capitalize first letters of attribute names.
        def capitalize_attr_names(attrs):
            capitalized_name_attrs = []

            # Each attribute is dictionary with one element which value is either string or array of subattributes.
            for attr in attrs:
                attr_name = list(attr.keys())[0]
                attr_val = attr[attr_name]
                # Does capitalize attribute name.
                attr_name = attr_name[0].upper() + attr_name[1:]

                if isinstance(attr_val, str):
                    capitalized_name_attrs.append({attr_name: attr_val})
                else:
                    capitalized_name_attrs.append({attr_name: capitalize_attr_names(attr_val)})

            return capitalized_name_attrs

        report_data['attrs'] = capitalize_attr_names(report_data['attrs'])

    with report_id.get_lock():
        cur_report_id = report_id.value
        report_id.value += 1

    archives = []
    process_queue = [report_data]
    while process_queue:
        elem = process_queue.pop(0)
        if isinstance(elem, dict):
            process_queue.extend(elem.values())
        elif isinstance(elem, list) or isinstance(elem, tuple) or isinstance(elem, set):
            process_queue.extend(elem)
        elif isinstance(elem, ReportFiles):
            elem.make_archive(directory=os.path.join(main_work_dir, 'reports'), prefix='{0}-'.format(cur_report_id))

            archives.append(elem.archive)

            # Create symlink to report files archive in current working directory.
            tmp_name = os.path.splitext('-'.join(os.path.relpath(elem.archive).split('-')[1:]))[0]
            cwd_report_files_archive = os.path.join(report_dir, '{0} report files {1}.zip'.format(kind, tmp_name))
            if os.path.isfile(cwd_report_files_archive):
                raise FileExistsError('Report files archive "{0}" already exists'.format(cwd_report_files_archive))
            os.symlink(os.path.relpath(os.path.join(main_work_dir, 'reports', elem.archive), report_dir),
                       cwd_report_files_archive)
            logger.debug('{0} report files were packed to archive "{1}"'.format(kind.capitalize(),
                                                                                cwd_report_files_archive))

    # Create report file in reports directory.
    report_file = os.path.join(main_work_dir, 'reports', '{0}.json'.format(cur_report_id))
    with open(report_file, 'w', encoding='utf8') as fp:
        json.dump(report_data, fp, cls=ExtendedJSONEncoder, ensure_ascii=False, sort_keys=True, indent=4)

    # Create symlink to report file in current working directory.
    cwd_report_file = os.path.join(report_dir, '{0} report.json'.format(kind))
    if os.path.isfile(cwd_report_file):
        raise FileExistsError('Report file "{0}" already exists'.format(cwd_report_file))
    os.symlink(os.path.relpath(report_file, report_dir), cwd_report_file)
    logger.debug('{0} report was dumped to file "{1}"'.format(kind.capitalize(), cwd_report_file))

    # Put report file and report file archives to message queue if it is specified.
    if mq:
        mq.put({'report file': report_file, 'report file archives': archives})

    return report_file


def unique_file_name(file_name, suffix=''):
    if not os.path.isfile(file_name + suffix):
        return file_name

    i = 2
    while True:
        if not os.path.isfile("{0}({1}){2}".format(file_name, str(i), suffix)):
            return "{0}({1})".format(file_name, str(i))
        i += 1


def __converter(value, table, kind, outunit):
    """
    Converts units to uits.

    :param value: Given value as an integer, float or a string with units or without them.
    :param table: Table to translate units.
    :param kind: Time of units to print errors.
    :param outunit: Desired output unit, '' - means base.
    :return: Return the obtained value and the string of the value with units.
    """
    if isinstance(value, str):
        regex = re.compile("([0-9.]+)([a-zA-Z]*)$")
        if not regex.search(value):
            raise ValueError("Cannot parse string to extract the value and units: {!r}".format(value))
        else:
            value, inunit = regex.search(value).groups()
    else:
        inunit = ''
    # Check values
    for v in (inunit, outunit):
        if v not in table:
            raise ValueError("Get unknown {} unit {!r}".format(kind, v))

    # Get number and get bytes
    value_in_base = float(value) * table[inunit]

    # Than convert bytes into desired value
    value_in_out = value_in_base / table[outunit]

    # Align if necessary
    if outunit != '':
        fvalue = round(float(value_in_out), 2)
        ivalue = int(round(float(value_in_out), 0))
        if abs(fvalue - ivalue) < 0.1:
            value_in_out = ivalue
        else:
            value_in_out = fvalue
    else:
        value_in_out = int(value_in_out)

    return value_in_out, "{}{}".format(value_in_out, outunit)


def memory_units_converter(num, outunit=''):
    """
    Translate memory units.

    :param num: Given value as an integer, float or a string with units or without them.
    :param outunit: Desired output unit, '' - means Bytes.
    :return: Return the obtained value and the string of the value with units.
    """
    units_in_bytes = {
        '': 1,
        "B": 1,
        "KB": 10 ** 3,
        "MB": 10 ** 6,
        "GB": 10 ** 9,
        "TB": 10 ** 12,
        "KiB": 2 ** 10,
        "MiB": 2 ** 20,
        "GiB": 2 ** 30,
        "TiB": 2 ** 40,
    }

    return __converter(num, units_in_bytes, 'memory', outunit)


def time_units_converter(num, outunit=''):
    """
    Translate time units.

    :param num: Given value as an integer, float or a string with units or without them.
    :param outunit: Desired output unit, '' - means seconds.
    :return: Return the obtained value and the string of the value with units.
    """
    units_in_seconds = {
        '': 1,
        "s": 1,
        "min": 60,
        "h": 60 ** 2
    }

    return __converter(num, units_in_seconds, 'time', outunit)


def drain_queue(collection, given_queue):
    """
    Get all available elements from the given queue without waiting.

    :param collection: List.
    :param given_queue: multiprocessing.Queue
    :return: False - no elements will come, True - otherwise
    """
    try:
        while True:
            element = given_queue.get_nowait()
            if element is None:
                given_queue.close()
                return False
            collection.append(element)
    except queue.Empty:
        return True<|MERGE_RESOLUTION|>--- conflicted
+++ resolved
@@ -222,72 +222,6 @@
         if abs_path_to_file_or_dir.startswith(os.path.abspath(search_dir)):
             return os.path.relpath(abs_path_to_file_or_dir, search_dir)
     return abs_path_to_file_or_dir
-
-
-<<<<<<< HEAD
-def set_component_callbacks(logger, component, callbacks):
-    logger.info('Set callbacks for component "{0}"'.format(component.__name__))
-
-    module = sys.modules[component.__module__]
-
-    for callback in callbacks:
-        logger.debug('Set callback "{0}" for component "{1}"'.format(callback.__name__, component.__name__))
-        if not any(callback.__name__.startswith(kind) for kind in CALLBACK_KINDS):
-            raise ValueError('Callback "{0}" does not start with one of {1}'.format(callback.__name__, ', '.join(
-                ('"{0}"'.format(kind) for kind in CALLBACK_KINDS))))
-        if callback.__name__ in dir(module):
-            raise ValueError(
-                'Callback "{0}" already exists for component "{1}"'.format(callback.__name__, component.__name__))
-        setattr(module, callback.__name__, callback)
-
-
-def get_component_callbacks(logger, components, components_conf):
-    logger.info('Get callbacks for components "{0}"'.format([component.__name__ for component in components]))
-
-    # At the beginning there is no callbacks of any kind.
-    callbacks = {kind: {} for kind in CALLBACK_KINDS}
-
-    for component in components:
-        module = sys.modules[component.__module__]
-        for attr in dir(module):
-            for kind in CALLBACK_KINDS:
-                match = re.search(r'^{0}_(.+)$'.format(kind), attr)
-                if match:
-                    event = match.groups()[0]
-                    if event not in callbacks[kind]:
-                        callbacks[kind][event] = []
-                    callbacks[kind][event].append((component.__name__, getattr(module, attr)))
-
-            # This special function implies that component has subcomponents for which callbacks should be get as well
-            # using this function.
-            if attr == CALLBACK_PROPOGATOR:
-                subcomponents_callbacks = getattr(module, attr)(components_conf, logger)
-
-                # Merge subcomponent callbacks into component ones.
-                for kind in CALLBACK_KINDS:
-                    for event in subcomponents_callbacks[kind]:
-                        if event not in callbacks[kind]:
-                            callbacks[kind][event] = []
-                        callbacks[kind][event].extend(subcomponents_callbacks[kind][event])
-
-    return callbacks
-
-
-def remove_component_callbacks(logger, component):
-    logger.info('Remove callbacks for component "{0}"'.format(component.__name__))
-
-    module = sys.modules[component.__module__]
-
-    for attr in dir(module):
-        if any(attr.startswith(kind) for kind in CALLBACK_KINDS):
-            delattr(module, attr)
-=======
-def is_src_tree_root(filenames):
-    for filename in filenames:
-        if filename == 'Makefile':
-            return True
-    return False
->>>>>>> 459f75e7
 
 
 def get_entity_val(logger, name, cmd):
