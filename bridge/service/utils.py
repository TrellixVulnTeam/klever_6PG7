#
# Copyright (c) 2014-2016 ISPRAS (http://www.ispras.ru)
# Institute for System Programming of the Russian Academy of Sciences
#
# Licensed under the Apache License, Version 2.0 (the "License");
# you may not use this file except in compliance with the License.
# You may obtain a copy of the License at
#
#     http://www.apache.org/licenses/LICENSE-2.0
#
# Unless required by applicable law or agreed to in writing, software
# distributed under the License is distributed on an "AS IS" BASIS,
# WITHOUT WARRANTIES OR CONDITIONS OF ANY KIND, either express or implied.
# See the License for the specific language governing permissions and
# limitations under the License.
#

import json
from io import BytesIO
from django.core.exceptions import ObjectDoesNotExist
from django.core.files import File as NewFile
from django.db.models import F
from django.utils.translation import ugettext_lazy as _
from django.utils.timezone import now
from bridge.vars import JOB_STATUS
from bridge.utils import file_checksum, logger, BridgeException
from jobs.models import RunHistory, JobFile
from jobs.utils import JobAccess, change_job_status
from reports.models import ReportRoot, ReportUnknown, TaskStatistic, ReportComponent
from service.models import *


class ServiceError(Exception):
    pass


class ScheduleTask:
    def __init__(self, job_id, description, archive):
        try:
            self.progress = SolvingProgress.objects\
                .annotate(job_status=F('job__status'), sch_status=F('scheduler__status'))\
                .get(job_id=job_id)
        except ObjectDoesNotExist:
            raise ServiceError('Solving progress of the job was not found')
        self.description = description
        try:
            priority = json.loads(self.description)['priority']
        except Exception:
            raise ServiceError('Wrong description format')
        if priority not in set(x[0] for x in PRIORITY):
            raise ServiceError('Wrong priority')
        if self.progress.job_status != JOB_STATUS[2][0]:
            raise ServiceError('The job is not processing')
        if self.progress.sch_status == SCHEDULER_STATUS[2][0]:
            raise ServiceError('The scheduler for tasks is disconnected')
        if compare_priority(self.progress.priority, priority):
            raise ServiceError('Priority of the task is too big')
        self.task_id = self.__create_task(archive)

    def __create_task(self, archive):
        task = Task.objects.create(
            progress=self.progress, archname=archive.name,
            archive=archive, description=self.description.encode('utf8')
        )
        SolvingProgress.objects.filter(id=self.progress.id)\
            .update(tasks_total=F('tasks_total') + 1, tasks_pending=F('tasks_pending') + 1)
        return task.id


class GetTaskStatus:
    def __init__(self, task_id):
        try:
            self.task = Task.objects.get(id=task_id)
        except ObjectDoesNotExist:
            raise ServiceError("The task '%s' was not found" % task_id)
        if Job.objects.get(solvingprogress=self.task.progress).status != JOB_STATUS[2][0]:
            raise ServiceError('The job is not processing')
        self.status = self.task.status


class GetSolution:
    def __init__(self, task_id):
        try:
            self.task = Task.objects.get(id=task_id)
        except ObjectDoesNotExist:
            raise ServiceError("The task '%s' was not found" % task_id)
        if Job.objects.get(solvingprogress=self.task.progress).status != JOB_STATUS[2][0]:
            raise ServiceError('The job is not processing')
        if self.task.status == TASK_STATUS[3][0]:
            if self.task.error is None:
                raise ServiceError("The task was finished with error but doesn't have its description")
        elif self.task.status == TASK_STATUS[2][0]:
            try:
                self.solution = Solution.objects.get(task=self.task)
            except ObjectDoesNotExist:
                raise ServiceError("The solution of the finished task doesn't exist")
        else:
            raise ServiceError('The task is not finished')


class RemoveTask:
    def __init__(self, task_id):
        try:
            self.task = Task.objects.get(id=task_id)
        except ObjectDoesNotExist:
            raise ServiceError("The task '%s' was not found" % task_id)
        if Job.objects.get(solvingprogress=self.task.progress).status != JOB_STATUS[2][0]:
            raise ServiceError('The job is not processing')
        if self.task.status == TASK_STATUS[3][0]:
            if self.task.error is None:
                raise ServiceError("The task was finished with error but doesn't have its description")
        elif self.task.status == TASK_STATUS[2][0]:
            try:
                Solution.objects.get(task=self.task)
            except ObjectDoesNotExist:
                raise ServiceError("The solution of the finished task doesn't exist")
        else:
            raise ServiceError('The task is not finished')
        self.task.delete()


class CancelTask:
    def __init__(self, task_id):
        try:
            self.task = Task.objects.get(id=task_id)
        except ObjectDoesNotExist:
            raise ServiceError("The task '%s' was not found" % task_id)
        if Job.objects.get(solvingprogress=self.task.progress).status != JOB_STATUS[2][0]:
            raise ServiceError('The job is not processing')

        progress = SolvingProgress.objects.get(id=self.task.progress_id)
        if self.task.status == TASK_STATUS[0][0]:
            if progress.tasks_pending > 0:
                progress.tasks_pending -= 1
        elif self.task.status == TASK_STATUS[1][0]:
            if progress.tasks_processing > 0:
                progress.tasks_processing -= 1
        else:
            raise ServiceError('The task status is wrong')
        progress.tasks_cancelled += 1
        progress.save()

        self.task.delete()


class FinishJobDecision:
    def __init__(self, inst, status, error=None):
        if isinstance(inst, SolvingProgress):
            self.progress = inst
            self.job = self.progress.job
        elif isinstance(inst, Job):
            self.job = inst
            try:
                self.progress = SolvingProgress.objects.get(job=self.job)
            except ObjectDoesNotExist:
                logger.exception('The job does not have solving progress')
                change_job_status(self.job, JOB_STATUS[5][0])
                return
        else:
            raise ValueError('Unsupported argument: %s' % type(inst))
        self.error = error
        self.status = self.__get_status(status)
        try:
            self.__remove_tasks()
        except ServiceError as e:
            logger.exception(e)
            self.progress.error = str(e)
            self.status = JOB_STATUS[5][0]
        if self.error is not None:
            if len(self.error) > 1024:
                logger.error("The job '%s' finished with large error: %s" % (self.job.identifier, self.error))
                self.error = "Length of error for job '%s' is large (1024 characters is maximum)" % self.job.identifier
                self.status = JOB_STATUS[7][0]
            self.progress.error = self.error
        self.progress.finish_date = now()
        self.progress.save()
        change_job_status(self.job, self.status)

    def __remove_tasks(self):
        if self.progress.job.status == JOB_STATUS[1][0]:
            return
        elif self.progress.job.status != JOB_STATUS[2][0]:
            raise ServiceError('The job is not processing')
        elif self.progress.task_set.filter(status__in={TASK_STATUS[0][0], TASK_STATUS[0][1]}).count() > 0:
            raise ServiceError('There are unfinished tasks')
        elif self.progress.task_set.filter(status=TASK_STATUS[3][0], error=None).count() > 0:
            raise ServiceError('There are tasks finished with error and without error descriptions')
        elif self.progress.task_set.filter(status=TASK_STATUS[2][0], solution=None).count() > 0:
            raise ServiceError('There are finished tasks without solutions')
        self.progress.task_set.all().delete()

    def __get_status(self, status):
        if status not in set(x[0] for x in JOB_STATUS):
            raise ValueError('Unsupported status: %s' % status)
        if status == JOB_STATUS[3][0]:
            if ReportComponent.objects.filter(root=self.progress.job.reportroot, finish_date=None).count() > 0:
                self.error = 'There are unfinished reports'
                return JOB_STATUS[5][0]
            try:
                core_r = ReportComponent.objects.get(parent=None, root=self.progress.job.reportroot)
            except ObjectDoesNotExist:
                self.error = "The job doesn't have Core report"
                return JOB_STATUS[5][0]
            if ReportUnknown.objects\
                    .filter(parent=core_r, component=core_r.component, root=self.progress.job.reportroot).count() > 0:
                status = JOB_STATUS[4][0]
        elif status == JOB_STATUS[4][0]:
            try:
                core_r = ReportComponent.objects.get(parent=None, root=self.progress.job.reportroot)
            except ObjectDoesNotExist:
                pass
            else:
                if ReportComponent.objects.filter(root=self.progress.job.reportroot, finish_date=None).count() > 0 \
                        or ReportUnknown.objects.filter(parent=core_r, component=core_r.component,
                                                        root=self.progress.job.reportroot).count() == 0:
                    status = JOB_STATUS[7][0]
            if self.error is None:
                self.error = "The scheduler hasn't given an error description"
        return status


class KleverCoreStartDecision:
    def __init__(self, job):
        try:
            progress = SolvingProgress.objects.get(job=job)
        except ObjectDoesNotExist:
            raise ValueError('job decision was not successfully started')
        if progress.start_date is not None:
            raise ValueError('the "start" report of Core was already uploaded')
        elif progress.finish_date is not None:
            raise ValueError('the job is not solving already')
        progress.start_date = now()
        progress.save()


class StopDecision:
    def __init__(self, job):
        if job.status not in [JOB_STATUS[1][0], JOB_STATUS[2][0]]:
            raise BridgeException(_("Only pending and processing jobs can be stopped"))
        try:
            self.progress = SolvingProgress.objects.get(job=job)
        except ObjectDoesNotExist:
            raise BridgeException(_('The job solving progress does not exist'))

        change_job_status(job, JOB_STATUS[6][0])
        self.__clear_tasks()

    def __clear_tasks(self):
        pending_num = self.progress.task_set.filter(status=TASK_STATUS[0][0]).count()
        processing_num = self.progress.task_set.filter(status=TASK_STATUS[1][0]).count()
        self.progress.tasks_processing = self.progress.tasks_pending = 0
        self.progress.tasks_cancelled += processing_num + pending_num
        self.progress.finish_date = now()
        self.progress.error = "The job was cancelled"
        self.progress.save()
        # If there are a lot of tasks that are not still deleted it could be too long
        # as there is request to DB for each task here (pre_delete signal)
        self.progress.task_set.all().delete()


class GetTasks:
    def __init__(self, sch_type, tasks):
        try:
            self._scheduler = Scheduler.objects.get(type=sch_type)
        except ObjectDoesNotExist:
            raise ServiceError('The scheduler was not found')
        self._operators = {}
        self._progresses = {}
        self._tasks_statuses = {}
        self._solution_req = set()
        self._data = {
            'jobs': {'pending': [], 'processing': [], 'error': [], 'finished': [], 'cancelled': []},
            'tasks': {'pending': [], 'processing': [], 'error': [], 'finished': []},
            'task errors': {},
            'task descriptions': {},
            'task solutions': {},
            'job errors': {},
            'job configurations': {}
        }
        self.__get_tasks(tasks)
        try:
            self.newtasks = json.dumps(self._data, ensure_ascii=False, sort_keys=True, indent=4)
        except ValueError:
            raise ServiceError("Can't dump json")

    def __get_tasks(self, tasks):
        data = json.loads(tasks)
<<<<<<< HEAD
=======
        if 'jobs' not in data:
            data['jobs'] = {'error': [], 'finished': []}
        if 'tasks' not in data:
            data['tasks'] = {'pending': [], 'processing': [], 'error': [], 'finished': []}
        for x in ['error', 'finished']:
            if x not in data['jobs']:
                data['jobs'][x] = []
        for x in ['pending', 'processing', 'error', 'finished']:
            if x not in data['tasks']:
                data['tasks'][x] = []
        if 'task errors' not in data:
            data['task errors'] = {}
        if 'job errors' not in data:
            data['job errors'] = {}

        # Finish job decisions and add pending/processing/cancelled jobs
        if self._scheduler.type == SCHEDULER_TYPE[0][0]:
            for progress in SolvingProgress.objects.filter(job__status=JOB_STATUS[1][0]).select_related('job'):
                if progress.job.identifier in data['jobs']['finished']:
                    FinishJobDecision(progress, JOB_STATUS[5][0], "The job can't be finished as it is still pending")
                elif progress.job.identifier in data['jobs']['error']:
                    FinishJobDecision(progress, JOB_STATUS[4][0], data['job errors'].get(progress.job.identifier))
                else:
                    self._data['job configurations'][progress.job.identifier] = \
                        json.loads(progress.configuration.decode('utf8'))
                    self._data['jobs']['pending'].append(progress.job.identifier)
            for progress in SolvingProgress.objects.filter(job__status=JOB_STATUS[2][0]).select_related('job'):
                if progress.job.identifier in data['jobs']['finished']:
                    FinishJobDecision(progress, JOB_STATUS[3][0])
                elif progress.job.identifier in data['jobs']['error']:
                    FinishJobDecision(progress, JOB_STATUS[4][0], data['job errors'].get(progress.job.identifier))
                else:
                    self._data['jobs']['processing'].append(progress.job.identifier)
            for progress in SolvingProgress.objects.filter(job__status=JOB_STATUS[6][0]).values_list('job__identifier'):
                self._data['jobs']['cancelled'].append(progress[0])

        # Everything with tasks
>>>>>>> de537909
        all_tasks = dict((x[0].lower(), []) for x in TASK_STATUS)
        for task in Task.objects.filter(progress__scheduler=self._scheduler, progress__job__status=JOB_STATUS[2][0])\
                .annotate(sol=F('solution__id')).order_by('id'):
            all_tasks[task.status.lower()].append(task)

        for old_status in ['error', 'finished']:
            for task in all_tasks[old_status]:
                for new_status in ['pending', 'processing', 'error', 'finished']:
                    if str(task.pk) in data['tasks'][new_status]:
                        raise ServiceError("The task '%s' with status '%s' has become '%s'" % (
                            task.id, old_status.upper(), new_status.upper()
                        ))
        for task in all_tasks['processing']:
            if str(task.id) in data['tasks']['pending']:
                raise ServiceError("The task '%s' with status 'PROCESSING' has become 'PENDING'" % task.id)

        for task in all_tasks['pending']:
            if str(task.id) in data['tasks']['pending']:
                self._data['tasks']['pending'].append(str(task.id))
                self._solution_req.add(task.id)
                self.__add_description(task)
            elif str(task.id) in data['tasks']['processing']:
                self.__change_status(task, 'pending', 'processing')
                self._data['tasks']['processing'].append(str(task.id))
                self._solution_req.add(task.id)
                self.__add_description(task)
            elif str(task.id) in data['tasks']['finished']:
                self.__change_status(task, 'pending', 'finished')
                if task.sol is None:
                    # TODO: email notification
                    logger.error('There are finished tasks without solutions', stack_info=True)
            elif str(task.id) in data['tasks']['error']:
                if str(task.id) in data['task errors']:
                    if len(data['task errors'][str(task.id)]) > 1024:
                        task.error = "Length of error for task with id '%s' must be less than 1024 characters" % task.id
                    else:
                        task.error = data['task errors'][str(task.id)]
                else:
                    task.error = "The scheduler hasn't given error description"
                task.save()
                self.__change_status(task, 'pending', 'error')
            else:
                self._data['tasks']['pending'].append(str(task.id))
                self._solution_req.add(task.id)
                self.__add_description(task)
        for task in all_tasks['processing']:
            if str(task.id) in data['tasks']['processing']:
                self._data['tasks']['processing'].append(str(task.id))
                self._solution_req.add(task.id)
            elif str(task.id) in data['tasks']['finished']:
                self.__change_status(task, 'processing', 'finished')
                if task.sol is None:
                    # TODO: email notification
                    logger.error('There are finished tasks without solutions', stack_info=True)
            elif str(task.id) in data['tasks']['error']:
                if str(task.id) in data['task errors']:
                    if len(data['task errors'][str(task.id)]) > 1024:
                        task.error = "Length of error for task with id '%s' must be less than 1024 characters" % task.id
                    else:
                        task.error = data['task errors'][str(task.id)]
                else:
                    task.error = "The scheduler hasn't given error description"
                task.save()
                self.__change_status(task, 'processing', 'error')
            else:
                self._data['tasks']['processing'].append(str(task.id))
                self._solution_req.add(task.id)
        # There are no cancelled tasks because when the task is cancelled it is deleted,
        # and there are no changes of status to cancelled in get_jobs_and_tasks_status()
        self.__finish_with_tasks()
<<<<<<< HEAD
        if self._scheduler.type == SCHEDULER_TYPE[0][0]:
            for progress in SolvingProgress.objects.filter(job__status=JOB_STATUS[1][0]).select_related('job'):
                if progress.job.identifier in data['jobs']['error']:
                    core_r = ReportComponent.objects.get(parent=None, root=progress.job.reportroot)
                    if ReportComponent.objects.filter(root=progress.job.reportroot, finish_date=None).count() == 0 \
                            and ReportUnknown.objects.filter(parent=core_r, component=core_r.component,
                                                             root=progress.job.reportroot).count() > 0:
                        change_job_status(progress.job, JOB_STATUS[4][0])
                    else:
                        change_job_status(progress.job, JOB_STATUS[7][0])
                    if progress.job.identifier in data['job errors']:
                        progress.error = data['job errors'][progress.job.identifier]
                    else:
                        progress.error = "The scheduler hasn't given an error description"
                    progress.save()
                else:
                    self._data['jobs']['pending'].append(progress.job.identifier)
                    self._data['job configurations'][progress.job.identifier] = \
                        json.loads(progress.configuration.decode('utf8'))
            for progress in SolvingProgress.objects.filter(job__status=JOB_STATUS[2][0]).select_related('job'):
                if progress.job.identifier in data['jobs']['finished']:
                    core_r = ReportComponent.objects.get(parent=None, root=progress.job.reportroot)
                    if ReportComponent.objects.filter(root=progress.job.reportroot, finish_date=None).count() > 0:
                        change_job_status(progress.job, JOB_STATUS[5][0])
                    elif ReportUnknown.objects.filter(parent=core_r, component=core_r.component,
                                                      root=progress.job.reportroot).count() > 0:
                        change_job_status(progress.job, JOB_STATUS[4][0])
                    else:
                        change_job_status(progress.job, JOB_STATUS[3][0])
                elif progress.job.identifier in data['jobs']['error']:
                    core_r = ReportComponent.objects.get(parent=None, root=progress.job.reportroot)
                    if ReportComponent.objects.filter(root=progress.job.reportroot, finish_date=None).count() == 0 \
                            and ReportUnknown.objects.filter(parent=core_r, component=core_r.component,
                                                             root=progress.job.reportroot).count() > 0:
                        change_job_status(progress.job, JOB_STATUS[4][0])
                    else:
                        change_job_status(progress.job, JOB_STATUS[7][0])
                    if progress.job.identifier in data['job errors']:
                        progress.error = data['job errors'][progress.job.identifier]
                    else:
                        progress.error = "The scheduler hasn't given an error description"
                    progress.save()
                else:
                    self._data['jobs']['processing'].append(progress.job.identifier)
            for progress in SolvingProgress.objects.filter(job__status=JOB_STATUS[6][0]).values_list('job__identifier'):
                self._data['jobs']['cancelled'].append(progress[0])
=======
>>>>>>> de537909

    def __add_description(self, task):
        task_id = str(task.id)
        self._data['task descriptions'][task_id] = {'description': json.loads(task.description.decode('utf8'))}
<<<<<<< HEAD
        # TODO: does description have to have 'id'?
        # self._data['task descriptions'][task_id]['description']['id'] = task_id
=======
>>>>>>> de537909
        if self._scheduler.type == SCHEDULER_TYPE[1][0]:
            if task.progress_id in self._operators:
                self._data['task descriptions'][task_id]['VerifierCloud user name'] = \
                    self._operators[task.progress_id][0]
                self._data['task descriptions'][task_id]['VerifierCloud user password'] = \
                    self._operators[task.progress_id][1]
            else:
                try:
                    root = ReportRoot.objects.get(job__solvingprogress=task.progress)
                    sch_user = SchedulerUser.objects.get(user=root.user)
                except ObjectDoesNotExist:
                    return
                else:
                    self._operators[task.progress_id] = (sch_user.login, sch_user.password)
                    self._data['task descriptions'][task_id]['VerifierCloud user name'] = sch_user.login
                    self._data['task descriptions'][task_id]['VerifierCloud user password'] = sch_user.password

    def __change_status(self, task, old, new):
        old = old.upper()
        new = new.upper()
        fields = {
            TASK_STATUS[0][0]: 'tasks_pending',
            TASK_STATUS[1][0]: 'tasks_processing',
            TASK_STATUS[2][0]: 'tasks_finished',
            TASK_STATUS[3][0]: 'tasks_error',
            TASK_STATUS[4][0]: 'tasks_cancelled'
        }
        if task.progress_id not in self._progresses:
            self._progresses[task.progress_id] = SolvingProgress.objects.get(id=task.progress_id)
        old_num = getattr(self._progresses[task.progress_id], fields[old])
        if old_num <= 0:
            logger.error('Something wrong with SolvingProgress cache: '
                         'number of %s tasks is 0, but there is at least one such task in the system' % old)
        else:
            setattr(self._progresses[task.progress_id], fields[old], old_num - 1)
        new_num = getattr(self._progresses[task.progress_id], fields[new])
        setattr(self._progresses[task.progress_id], fields[new], new_num + 1)

        if new not in self._tasks_statuses:
            self._tasks_statuses[new] = set()
        self._tasks_statuses[new].add(task.id)

    def __finish_with_tasks(self):
        for status in self._tasks_statuses:
            Task.objects.filter(id__in=self._tasks_statuses[status]).update(status=status)
        for progress_id in self._progresses:
            self._progresses[progress_id].save()
        for solution in Solution.objects.filter(task_id__in=self._solution_req):
            self._data['task solutions'][str(solution.task_id)] = json.loads(solution.description.decode('utf8'))

    def __is_not_used(self):
        pass


class GetTaskData:
    def __init__(self, task_id):
        try:
            self.task = Task.objects.get(id=task_id)
        except ObjectDoesNotExist:
            raise ServiceError('The task %s was not found' % task_id)
        if Job.objects.get(solvingprogress=self.task.progress).status != JOB_STATUS[2][0]:
            raise ServiceError('The job is not processing')
        if self.task.status not in {TASK_STATUS[0][0], TASK_STATUS[1][0]}:
            raise ServiceError('The task status is wrong')


class SaveSolution:
    def __init__(self, task_id, archive, description):
        try:
            self.task = Task.objects.get(id=task_id)
        except ObjectDoesNotExist:
            raise ServiceError('The task %s was not found' % task_id)
        if not Job.objects.filter(solvingprogress=self.task.progress_id, status=JOB_STATUS[2][0]).exists():
            raise ServiceError('The job is not processing')
        self.__create_solution(description, archive)

    def __create_solution(self, description, archive):
        try:
            Solution.objects.get(task=self.task)
            raise ServiceError('The task already has solution')
        except ObjectDoesNotExist:
            pass
        Solution.objects.create(task=self.task, description=description.encode('utf8'),
                                archive=archive, archname=archive.name)
        progress = SolvingProgress.objects.get(id=self.task.progress_id)
        progress.solutions += 1
        progress.save()
        solved_tasks = progress.tasks_finished + progress.tasks_error
        try:
            wall_time = json.loads(description)['resources']['wall time']
        except Exception as e:
            raise ServiceError('Expected another format of solution description: %s' % e)
        TaskStatistic.objects.all().update(
            average_time=(F('average_time') * F('number_of_tasks') + wall_time)/(F('number_of_tasks') + 1),
            number_of_tasks=F('number_of_tasks') + 1
        )
        ReportRoot.objects.filter(job__solvingprogress=self.task.progress_id) \
            .update(average_time=(F('average_time') * solved_tasks + wall_time) / (solved_tasks + 1))


class SetNodes:
    def __init__(self, node_data):
        try:
            self.__read_node_data(node_data)
        except IndexError or KeyError:
            NodesConfiguration.objects.all().delete()
            raise ServiceError('Wrong nodes data format')
        except Exception:
            NodesConfiguration.objects.all().delete()
            raise ServiceError('Unknown error')

    def __read_node_data(self, nodes_data):
        NodesConfiguration.objects.all().delete()
        for config in json.loads(nodes_data):
            nodes_conf = NodesConfiguration.objects.create(
                cpu=config['CPU model'], cores=config['CPU number'],
                ram=config['RAM memory'], memory=config['disk memory']
            )
            for hostname in config['nodes']:
                self.__create_node(nodes_conf, hostname, config['nodes'][hostname])

    def __create_node(self, conf, hostname, data):
        self.__is_not_used()
        workload = None
        if 'workload' in data:
            workload = Workload.objects.create(
                cores=data['workload']['reserved CPU number'],
                ram=data['workload']['reserved RAM memory'],
                memory=data['workload']['reserved disk memory'],
                jobs=data['workload']['running verification jobs'],
                tasks=data['workload']['running verification tasks'],
                for_jobs=data['workload']['available for jobs'],
                for_tasks=data['workload']['available for tasks']
            )
        Node.objects.create(config=conf, hostname=hostname, status=data['status'], workload=workload)

    def __is_not_used(self):
        pass


class UpdateTools:
    def __init__(self, sch_type, tools_data):
        try:
            self.scheduler = Scheduler.objects.get(type=sch_type)
        except ObjectDoesNotExist:
            raise ServiceError('Scheduler was not found')
        try:
            self.__read_tools_data(tools_data)
        except ValueError or KeyError:
            raise ServiceError('Wrong tools data format')
        except Exception:
            raise ServiceError('Unknown error')

    def __read_tools_data(self, data):
        VerificationTool.objects.filter(scheduler=self.scheduler).delete()
        VerificationTool.objects.bulk_create(list(
            VerificationTool(scheduler=self.scheduler, name=tool['tool'], version=tool['version'])
            for tool in json.loads(data)
        ))


class SetSchedulersStatus:
    def __init__(self, statuses):
        try:
            self.statuses = json.loads(statuses)
        except ValueError:
            raise ServiceError('Incorrect format of statuses')
        self.__update_statuses()

    def __update_statuses(self):
        sch_type_map = {}
        for sch_type in SCHEDULER_TYPE:
            sch_type_map[sch_type[1]] = sch_type[0]
        for sch_type in self.statuses:
            try:
                scheduler = Scheduler.objects.get(type=sch_type_map[sch_type])
            except ObjectDoesNotExist:
                raise ServiceError('Scheduler was not found')
            if self.statuses[sch_type] not in list(x[0] for x in SCHEDULER_STATUS):
                raise ServiceError('Scheduler status is wrong')
            if scheduler.status == self.statuses[sch_type]:
                continue
            if self.statuses[sch_type] == SCHEDULER_STATUS[2][0]:
                self.__finish_tasks(scheduler)
            scheduler.status = self.statuses[sch_type]
            scheduler.save()

    def __finish_tasks(self, scheduler):
        self.__is_not_used()
        for progress in scheduler.solvingprogress_set.filter(job__status=JOB_STATUS[2][0], finish_date=None):
            pending_num = Task.objects.filter(status=TASK_STATUS[0][0], progress=progress)\
                .update(error='Task was finished with error due to scheduler is disconnected')
            processing_num = Task.objects.filter(status=TASK_STATUS[1][0], progress=progress)\
                .update(error='Task was finished with error due to scheduler is disconnected')
            progress.tasks_pending = progress.tasks_processing = 0
            progress.tasks_error += pending_num + processing_num
            if scheduler.type == SCHEDULER_TYPE[0][0]:
                progress.finish_date = now()
                progress.error = 'Klever scheduler was disconnected'
                change_job_status(progress.job, JOB_STATUS[7][0])
            progress.save()

    def __is_not_used(self):
        pass


def compare_priority(priority1, priority2):
    cnt = 0
    for pr in PRIORITY:
        cnt += 1
        if pr[0] == priority1:
            priority1 = cnt
        if pr[0] == priority2:
            priority2 = cnt
    if not isinstance(priority1, int):
        priority1 = 0
    if not isinstance(priority2, int):
        priority2 = 0
    return priority1 > priority2


class NodesData(object):
    def __init__(self):
        self.conf_data = []
        self.total_data = {
            'cores': {0: 0, 1: 0},
            'ram': {0: 0, 1: 0},
            'memory': {0: 0, 1: 0},
            'jobs': 0,
            'tasks': 0
        }
        self.nodes = []
        self.__get_data()

    def __get_data(self):
        cnt = 0
        for conf in NodesConfiguration.objects.all():
            cnt += 1
            conf_data = {
                'id': conf.pk,
                'conf': {
                    'ram': int(conf.ram / 10**9),
                    'cores': conf.cores,
                    'memory': int(conf.memory / 10**9),
                    'num_of_nodes': conf.node_set.count()
                },
                'cnt': cnt,
                'cpu': conf.cpu,
                'cores': {0: 0, 1: 0},
                'ram': {0: 0, 1: 0},
                'memory': {0: 0, 1: 0},
                'jobs': 0,
                'tasks': 0
            }
            for node in conf.node_set.all():
                node_data = {
                    'conf_id': conf.pk,
                    'hostname': node.hostname,
                    'status': node.get_status_display(),
                    'cpu': conf.cpu,
                    'cores': '-',
                    'ram': '-',
                    'memory': '-',
                    'tasks': '-',
                    'jobs': '-',
                    'for_tasks': '-',
                    'for_jobs': '-'
                }
                if node.workload is not None:
                    conf_data['cores'][0] += node.workload.cores
                    conf_data['cores'][1] += conf.cores
                    conf_data['ram'][0] += node.workload.ram
                    conf_data['ram'][1] += conf.ram
                    conf_data['memory'][0] += node.workload.memory
                    conf_data['memory'][1] += conf.memory
                    node_data.update({
                        'cores': "%s/%s" % (node.workload.cores, conf.cores),
                        'ram': "%s/%s" % (int(node.workload.ram / 10**9),
                                          int(conf.ram / 10**9)),
                        'memory': "%s/%s" % (int(node.workload.memory / 10**9),
                                             int(conf.memory / 10**9)),
                        'tasks': node.workload.tasks,
                        'jobs': node.workload.jobs,
                        'for_jobs': node.workload.for_jobs,
                        'for_tasks': node.workload.for_tasks,
                    })
                self.nodes.append(node_data)
            self.total_data['cores'] = (self.total_data['cores'][0] + conf_data['cores'][0],
                                        self.total_data['cores'][1] + conf_data['cores'][1])
            self.total_data['ram'] = (self.total_data['ram'][0] + conf_data['ram'][0],
                                      self.total_data['ram'][1] + conf_data['ram'][1])
            self.total_data['memory'] = (self.total_data['memory'][0] + conf_data['memory'][0],
                                         self.total_data['memory'][1] + conf_data['memory'][1])
            conf_data['cores'] = "%s/%s" % (conf_data['cores'][0], conf_data['cores'][1])
            conf_data['ram'] = "%s/%s" % (int(conf_data['ram'][0] / 10**9),
                                          int(conf_data['ram'][1] / 10**9))
            conf_data['memory'] = "%s/%s" % (int(conf_data['memory'][0] / 10**9),
                                             int(conf_data['memory'][1] / 10**9))
            self.conf_data.append(conf_data)
        self.total_data['cores'] = "%s/%s" % (self.total_data['cores'][0], self.total_data['cores'][1])
        self.total_data['ram'] = "%s/%s" % (int(self.total_data['ram'][0] / 10**9),
                                            int(self.total_data['ram'][1] / 10**9))
        self.total_data['memory'] = "%s/%s" % (int(self.total_data['memory'][0] / 10**9),
                                               int(self.total_data['memory'][1] / 10**9))


class StartJobDecision:
    def __init__(self, user, job_id, data):
        self.operator = user
        self.data = data
        self.job = self.__get_job(job_id)
        self.job_scheduler = self.__get_scheduler()
        self.klever_core_data = self.__get_klever_core_data()
        self.__check_schedulers()
        self.progress = self.__create_solving_progress()
        try:
            ReportRoot.objects.get(job=self.job).delete()
        except ObjectDoesNotExist:
            pass
        ReportRoot.objects.create(user=self.operator, job=self.job)
        self.job.status = JOB_STATUS[1][0]
        self.job.weight = self.data[4][6]
        self.job.save()

    def __get_klever_core_data(self):
        scheduler = SCHEDULER_TYPE[0][1]
        for sch in SCHEDULER_TYPE:
            if sch[0] == self.data[0][1]:
                scheduler = sch[1]
                break
        return {
            'identifier': self.job.identifier,
            'priority': self.data[0][0],
            'abstract task generation priority': self.data[0][2],
            'task scheduler': scheduler,
            'resource limits': {
                'memory size': int(self.data[2][0] * 10**9),
                'number of CPU cores': self.data[2][1],
                'disk memory size': int(self.data[2][2] * 10**9),
                'CPU model': self.data[2][3] if isinstance(self.data[2][3], str) and len(self.data[2][3]) > 0 else None,
                'CPU time': int(self.data[2][4] * 10**4 * 6) if self.data[2][4] is not None else None,
                'wall time': int(self.data[2][5] * 10**4 * 6) if self.data[2][5] is not None else None
            },
            'keep intermediate files': self.data[4][0],
            'upload input files of static verifiers': self.data[4][1],
            'upload other intermediate files': self.data[4][2],
            'allow local source directories use': self.data[4][3],
            'ignore other instances': self.data[4][4],
            'ignore failed sub-jobs': self.data[4][5],
            'weight': self.data[4][6],
            'logging': {
                'formatters': [
                    {
                        'name': 'brief',
                        'value': self.data[3][1]
                    },
                    {
                        'name': 'detailed',
                        'value': self.data[3][3]
                    }
                ],
                'loggers': [
                    {
                        'name': 'default',
                        'handlers': [
                            {
                                'formatter': 'brief',
                                'level': self.data[3][0],
                                'name': 'console'
                            },
                            {
                                'formatter': 'detailed',
                                'level': self.data[3][2],
                                'name': 'file'
                            }
                        ]
                    }
                ]
            },
            'parallelism': {
                'Sub-jobs processing': self.data[1][0],
                'Build': self.data[1][1],
                'Tasks generation': self.data[1][2]
            }
        }

    def __get_scheduler(self):
        try:
            return Scheduler.objects.get(type=self.data[0][1])
        except ObjectDoesNotExist:
            raise BridgeException(_('The scheduler was not found'))

    def __get_job(self, job_id):
        try:
            job = Job.objects.get(pk=job_id)
        except ObjectDoesNotExist:
            raise BridgeException(_('The job was not found'))
        if not JobAccess(self.operator, job).can_decide():
            raise BridgeException(_("You don't have an access to start decision of this job"))
        return job

    def __create_solving_progress(self):
        try:
            self.job.solvingprogress.delete()
        except ObjectDoesNotExist:
            pass
        self.__save_configuration()
        return SolvingProgress.objects.create(
            job=self.job, priority=self.data[0][0],
            scheduler=self.job_scheduler,
            configuration=json.dumps(self.klever_core_data, ensure_ascii=False, sort_keys=True, indent=4).encode('utf8')
        )

    def __save_configuration(self):
        m = BytesIO(json.dumps(self.klever_core_data, ensure_ascii=False, sort_keys=True, indent=4).encode('utf8'))
        check_sum = file_checksum(m)
        try:
            db_file = JobFile.objects.get(hash_sum=check_sum)
        except ObjectDoesNotExist:
            db_file = JobFile()
            db_file.file.save('job-%s.conf' % self.job.identifier[:5], NewFile(m))
            db_file.hash_sum = check_sum
            db_file.save()
        RunHistory.objects.create(job=self.job, operator=self.operator, configuration=db_file)

    def __check_schedulers(self):
        try:
            klever_sch = Scheduler.objects.get(type=SCHEDULER_TYPE[0][0])
        except ObjectDoesNotExist:
            raise BridgeException()
        if klever_sch.status == SCHEDULER_STATUS[2][0]:
            raise BridgeException(_('The Klever scheduler is disconnected'))
        if self.job_scheduler.type == SCHEDULER_TYPE[1][0]:
            if self.job_scheduler.status == SCHEDULER_STATUS[2][0]:
                raise BridgeException(_('The VerifierCloud scheduler is disconnected'))
            try:
                self.operator.scheduleruser
            except ObjectDoesNotExist:
                raise BridgeException(_("You didn't specify credentials for VerifierCloud"))<|MERGE_RESOLUTION|>--- conflicted
+++ resolved
@@ -285,8 +285,6 @@
 
     def __get_tasks(self, tasks):
         data = json.loads(tasks)
-<<<<<<< HEAD
-=======
         if 'jobs' not in data:
             data['jobs'] = {'error': [], 'finished': []}
         if 'tasks' not in data:
@@ -324,7 +322,6 @@
                 self._data['jobs']['cancelled'].append(progress[0])
 
         # Everything with tasks
->>>>>>> de537909
         all_tasks = dict((x[0].lower(), []) for x in TASK_STATUS)
         for task in Task.objects.filter(progress__scheduler=self._scheduler, progress__job__status=JOB_STATUS[2][0])\
                 .annotate(sol=F('solution__id')).order_by('id'):
@@ -395,64 +392,10 @@
         # There are no cancelled tasks because when the task is cancelled it is deleted,
         # and there are no changes of status to cancelled in get_jobs_and_tasks_status()
         self.__finish_with_tasks()
-<<<<<<< HEAD
-        if self._scheduler.type == SCHEDULER_TYPE[0][0]:
-            for progress in SolvingProgress.objects.filter(job__status=JOB_STATUS[1][0]).select_related('job'):
-                if progress.job.identifier in data['jobs']['error']:
-                    core_r = ReportComponent.objects.get(parent=None, root=progress.job.reportroot)
-                    if ReportComponent.objects.filter(root=progress.job.reportroot, finish_date=None).count() == 0 \
-                            and ReportUnknown.objects.filter(parent=core_r, component=core_r.component,
-                                                             root=progress.job.reportroot).count() > 0:
-                        change_job_status(progress.job, JOB_STATUS[4][0])
-                    else:
-                        change_job_status(progress.job, JOB_STATUS[7][0])
-                    if progress.job.identifier in data['job errors']:
-                        progress.error = data['job errors'][progress.job.identifier]
-                    else:
-                        progress.error = "The scheduler hasn't given an error description"
-                    progress.save()
-                else:
-                    self._data['jobs']['pending'].append(progress.job.identifier)
-                    self._data['job configurations'][progress.job.identifier] = \
-                        json.loads(progress.configuration.decode('utf8'))
-            for progress in SolvingProgress.objects.filter(job__status=JOB_STATUS[2][0]).select_related('job'):
-                if progress.job.identifier in data['jobs']['finished']:
-                    core_r = ReportComponent.objects.get(parent=None, root=progress.job.reportroot)
-                    if ReportComponent.objects.filter(root=progress.job.reportroot, finish_date=None).count() > 0:
-                        change_job_status(progress.job, JOB_STATUS[5][0])
-                    elif ReportUnknown.objects.filter(parent=core_r, component=core_r.component,
-                                                      root=progress.job.reportroot).count() > 0:
-                        change_job_status(progress.job, JOB_STATUS[4][0])
-                    else:
-                        change_job_status(progress.job, JOB_STATUS[3][0])
-                elif progress.job.identifier in data['jobs']['error']:
-                    core_r = ReportComponent.objects.get(parent=None, root=progress.job.reportroot)
-                    if ReportComponent.objects.filter(root=progress.job.reportroot, finish_date=None).count() == 0 \
-                            and ReportUnknown.objects.filter(parent=core_r, component=core_r.component,
-                                                             root=progress.job.reportroot).count() > 0:
-                        change_job_status(progress.job, JOB_STATUS[4][0])
-                    else:
-                        change_job_status(progress.job, JOB_STATUS[7][0])
-                    if progress.job.identifier in data['job errors']:
-                        progress.error = data['job errors'][progress.job.identifier]
-                    else:
-                        progress.error = "The scheduler hasn't given an error description"
-                    progress.save()
-                else:
-                    self._data['jobs']['processing'].append(progress.job.identifier)
-            for progress in SolvingProgress.objects.filter(job__status=JOB_STATUS[6][0]).values_list('job__identifier'):
-                self._data['jobs']['cancelled'].append(progress[0])
-=======
->>>>>>> de537909
 
     def __add_description(self, task):
         task_id = str(task.id)
         self._data['task descriptions'][task_id] = {'description': json.loads(task.description.decode('utf8'))}
-<<<<<<< HEAD
-        # TODO: does description have to have 'id'?
-        # self._data['task descriptions'][task_id]['description']['id'] = task_id
-=======
->>>>>>> de537909
         if self._scheduler.type == SCHEDULER_TYPE[1][0]:
             if task.progress_id in self._operators:
                 self._data['task descriptions'][task_id]['VerifierCloud user name'] = \
