#
# Copyright (c) 2014-2016 ISPRAS (http://www.ispras.ru)
# Institute for System Programming of the Russian Academy of Sciences
#
# Licensed under the Apache License, Version 2.0 (the "License");
# you may not use this file except in compliance with the License.
# You may obtain a copy of the License at
#
#     http://www.apache.org/licenses/LICENSE-2.0
#
# Unless required by applicable law or agreed to in writing, software
# distributed under the License is distributed on an "AS IS" BASIS,
# WITHOUT WARRANTIES OR CONDITIONS OF ANY KIND, either express or implied.
# See the License for the specific language governing permissions and
# limitations under the License.
#

import json
from io import BytesIO
from django.core.exceptions import ObjectDoesNotExist
from django.core.files import File as NewFile
from django.db.models import F
from django.utils.translation import ugettext_lazy as _
from django.utils.timezone import now
from bridge.vars import JOB_STATUS
<<<<<<< HEAD
from bridge.utils import file_checksum, logger
from jobs.models import RunHistory
from jobs.utils import JobAccess, File, change_job_status
from reports.models import ReportRoot, ReportUnknown, ReportComponent, TaskStatistic
=======
from bridge.utils import file_checksum, logger, BridgeException
from jobs.models import RunHistory, JobFile
from jobs.utils import JobAccess, change_job_status
from reports.models import ReportRoot, ReportUnknown, TaskStatistic, ReportComponent
>>>>>>> 25fb1752
from service.models import *


class ServiceError(Exception):
    pass


class ScheduleTask:
    def __init__(self, job_id, description, archive):
        try:
            self.progress = SolvingProgress.objects\
                .annotate(job_status=F('job__status'), sch_status=F('scheduler__status'))\
                .get(job_id=job_id)
        except ObjectDoesNotExist:
            raise ServiceError('Solving progress of the job was not found')
        self.description = description
        try:
            priority = json.loads(self.description)['priority']
        except Exception:
            raise ServiceError('Wrong description format')
        if priority not in set(x[0] for x in PRIORITY):
            raise ServiceError('Wrong priority')
        if self.progress.job_status != JOB_STATUS[2][0]:
            raise ServiceError('The job is not processing')
        if self.progress.sch_status == SCHEDULER_STATUS[2][0]:
            raise ServiceError('The scheduler for tasks is disconnected')
        if compare_priority(self.progress.priority, priority):
            raise ServiceError('Priority of the task is too big')
        self.task_id = self.__create_task(archive)

    def __create_task(self, archive):
        task = Task.objects.create(
            progress=self.progress, archname=archive.name,
            archive=archive, description=self.description.encode('utf8')
        )
        SolvingProgress.objects.filter(id=self.progress.id)\
            .update(tasks_total=F('tasks_total') + 1, tasks_pending=F('tasks_pending') + 1)
        return task.id


class GetTaskStatus:
    def __init__(self, task_id):
        try:
            self.task = Task.objects.get(id=task_id)
        except ObjectDoesNotExist:
            raise ServiceError("The task '%s' was not found" % task_id)
        if Job.objects.get(solvingprogress=self.task.progress).status != JOB_STATUS[2][0]:
            raise ServiceError('The job is not processing')
        self.status = self.task.status


class GetSolution:
    def __init__(self, task_id):
        try:
            self.task = Task.objects.get(id=task_id)
        except ObjectDoesNotExist:
            raise ServiceError("The task '%s' was not found" % task_id)
        if Job.objects.get(solvingprogress=self.task.progress).status != JOB_STATUS[2][0]:
            raise ServiceError('The job is not processing')
        if self.task.status == TASK_STATUS[3][0]:
            if self.task.error is None:
                raise ServiceError("The task was finished with error but doesn't have its description")
        elif self.task.status == TASK_STATUS[2][0]:
            try:
                self.solution = Solution.objects.get(task=self.task)
            except ObjectDoesNotExist:
                raise ServiceError("The solution of the finished task doesn't exist")
        else:
            raise ServiceError('The task is not finished')


class RemoveTask:
    def __init__(self, task_id):
        try:
            self.task = Task.objects.get(id=task_id)
        except ObjectDoesNotExist:
            raise ServiceError("The task '%s' was not found" % task_id)
        if Job.objects.get(solvingprogress=self.task.progress).status != JOB_STATUS[2][0]:
            raise ServiceError('The job is not processing')
        if self.task.status == TASK_STATUS[3][0]:
            if self.task.error is None:
                raise ServiceError("The task was finished with error but doesn't have its description")
        elif self.task.status == TASK_STATUS[2][0]:
            try:
                Solution.objects.get(task=self.task)
            except ObjectDoesNotExist:
                raise ServiceError("The solution of the finished task doesn't exist")
        else:
            raise ServiceError('The task is not finished')
        self.task.delete()


class CancelTask:
    def __init__(self, task_id):
        try:
            self.task = Task.objects.get(id=task_id)
        except ObjectDoesNotExist:
            raise ServiceError("The task '%s' was not found" % task_id)
        if Job.objects.get(solvingprogress=self.task.progress).status != JOB_STATUS[2][0]:
            raise ServiceError('The job is not processing')

        progress = SolvingProgress.objects.get(id=self.task.progress_id)
        if self.task.status == TASK_STATUS[0][0]:
            if progress.tasks_pending > 0:
                progress.tasks_pending -= 1
        elif self.task.status == TASK_STATUS[1][0]:
            if progress.tasks_processing > 0:
                progress.tasks_processing -= 1
        else:
            raise ServiceError('The task status is wrong')
        progress.tasks_cancelled += 1
        progress.save()

        self.task.delete()


class FinishJobDecision:
    def __init__(self, inst, status, error=None):
        if isinstance(inst, SolvingProgress):
            self.progress = inst
            self.job = self.progress.job
        elif isinstance(inst, Job):
            self.job = inst
            try:
                self.progress = SolvingProgress.objects.get(job=self.job)
            except ObjectDoesNotExist:
                logger.exception('The job does not have solving progress')
                change_job_status(self.job, JOB_STATUS[5][0])
                return
        else:
            raise ValueError('Unsupported argument: %s' % type(inst))
        self.error = error
        self.status = self.__get_status(status)
        try:
            self.__remove_tasks()
        except ServiceError as e:
            logger.exception(e)
            self.progress.error = str(e)
            self.status = JOB_STATUS[5][0]
        if self.error is not None:
            if len(self.error) > 1024:
                logger.error("The job '%s' finished with large error: %s" % (self.job.identifier, self.error))
                self.error = "Length of error for job '%s' is large (1024 characters is maximum)" % self.job.identifier
                self.status = JOB_STATUS[7][0]
            self.progress.error = self.error
        self.progress.finish_date = now()
        self.progress.save()
        change_job_status(self.job, self.status)

    def __remove_tasks(self):
        if self.progress.job.status == JOB_STATUS[1][0]:
            return
        elif self.progress.job.status != JOB_STATUS[2][0]:
            raise ServiceError('The job is not processing')
        elif self.progress.task_set.filter(status__in={TASK_STATUS[0][0], TASK_STATUS[0][1]}).count() > 0:
            raise ServiceError('There are unfinished tasks')
        elif self.progress.task_set.filter(status=TASK_STATUS[3][0], error=None).count() > 0:
            raise ServiceError('There are tasks finished with error and without error descriptions')
        elif self.progress.task_set.filter(status=TASK_STATUS[2][0], solution=None).count() > 0:
            raise ServiceError('There are finished tasks without solutions')
        self.progress.task_set.all().delete()

    def __get_status(self, status):
        if status not in set(x[0] for x in JOB_STATUS):
            raise ValueError('Unsupported status: %s' % status)
        if status == JOB_STATUS[3][0]:
            if ReportComponent.objects.filter(root=self.progress.job.reportroot, finish_date=None).count() > 0:
                self.error = 'There are unfinished reports'
                return JOB_STATUS[5][0]
            try:
                core_r = ReportComponent.objects.get(parent=None, root=self.progress.job.reportroot)
            except ObjectDoesNotExist:
                self.error = "The job doesn't have Core report"
                return JOB_STATUS[5][0]
            if ReportUnknown.objects\
                    .filter(parent=core_r, component=core_r.component, root=self.progress.job.reportroot).count() > 0:
                status = JOB_STATUS[4][0]
        elif status == JOB_STATUS[4][0]:
            try:
                core_r = ReportComponent.objects.get(parent=None, root=self.progress.job.reportroot)
            except ObjectDoesNotExist:
                pass
            else:
                if ReportComponent.objects.filter(root=self.progress.job.reportroot, finish_date=None).count() > 0 \
                        or ReportUnknown.objects.filter(parent=core_r, component=core_r.component,
                                                        root=self.progress.job.reportroot).count() == 0:
                    status = JOB_STATUS[7][0]
            if self.error is None:
                self.error = "The scheduler hasn't given an error description"
        return status


class KleverCoreStartDecision:
    def __init__(self, job):
        try:
            progress = SolvingProgress.objects.get(job=job)
        except ObjectDoesNotExist:
            raise ValueError('job decision was not successfully started')
        if progress.start_date is not None:
            raise ValueError('the "start" report of Core was already uploaded')
        elif progress.finish_date is not None:
            raise ValueError('the job is not solving already')
        progress.start_date = now()
        progress.save()


class StopDecision:
    def __init__(self, job):
        if job.status not in [JOB_STATUS[1][0], JOB_STATUS[2][0]]:
            raise BridgeException(_("Only pending and processing jobs can be stopped"))
        try:
            self.progress = SolvingProgress.objects.get(job=job)
        except ObjectDoesNotExist:
            raise BridgeException(_('The job solving progress does not exist'))

        change_job_status(job, JOB_STATUS[6][0])
        self.__clear_tasks()

    def __clear_tasks(self):
        pending_num = self.progress.task_set.filter(status=TASK_STATUS[0][0]).count()
        processing_num = self.progress.task_set.filter(status=TASK_STATUS[1][0]).count()
        self.progress.tasks_processing = self.progress.tasks_pending = 0
        self.progress.tasks_cancelled += processing_num + pending_num
        self.progress.finish_date = now()
        self.progress.error = "The job was cancelled"
        self.progress.save()
        # If there are a lot of tasks that are not still deleted it could be too long
        # as there is request to DB for each task here (pre_delete signal)
        self.progress.task_set.all().delete()


class GetTasks:
    def __init__(self, sch_type, tasks):
        try:
            self._scheduler = Scheduler.objects.get(type=sch_type)
        except ObjectDoesNotExist:
            raise ServiceError('The scheduler was not found')
        self._operators = {}
        self._progresses = {}
        self._tasks_statuses = {}
        self._solution_req = set()
        self._data = {
            'jobs': {'pending': [], 'processing': [], 'error': [], 'finished': [], 'cancelled': []},
            'tasks': {'pending': [], 'processing': [], 'error': [], 'finished': []},
            'task errors': {},
            'task descriptions': {},
            'task solutions': {},
            'job errors': {},
            'job configurations': {}
        }
<<<<<<< HEAD
        status_map = {
            'pending': TASK_STATUS[0][0],
            'processing': TASK_STATUS[1][0],
            'finished': TASK_STATUS[2][0],
            'error': TASK_STATUS[3][0],
            'cancelled': TASK_STATUS[4][0]
        }
        all_tasks = {
            'pending': [],
            'processing': [],
            'error': [],
            'finished': [],
            'cancelled': []
        }
        found_ids = []
        for task in Task.objects.filter(progress__scheduler=self.scheduler, progress__job__status=JOB_STATUS[2][0]):
            found_ids.append(task.pk)
            for status in status_map:
                if status_map[status] == task.status:
                    all_tasks[status].append(task)
        roots_to_save = []
        for task in all_tasks['pending']:
            if str(task.pk) in data['tasks']['pending']:
                new_data['tasks']['pending'].append(str(task.pk))
                new_data = self.__add_description(task, new_data)
                new_data = self.__add_solution(task, new_data)
            elif str(task.pk) in data['tasks']['processing']:
                task.status = status_map['processing']
                task.save()
                if task.progress.tasks_pending > 0:
                    task.progress.tasks_pending -= 1
                task.progress.tasks_processing += 1
                task.progress.save()
                new_data['tasks']['processing'].append(str(task.pk))
                new_data = self.__add_description(task, new_data)
                new_data = self.__add_solution(task, new_data)
            elif str(task.pk) in data['tasks']['finished']:
                task.status = status_map['finished']
                task.save()
                try:
                    Solution.objects.get(task=task)
                except ObjectDoesNotExist:
                    # TODO: notify admin with email
                    logger.exception(
                        "Solution was not found for the pending->finished task with id '%s'" % task.pk,
                        stack_info=True
                    )
                if task.progress.tasks_pending > 0:
                    task.progress.tasks_pending -= 1
                task.progress.tasks_finished += 1
                task.progress.save()
            elif str(task.pk) in data['tasks']['error']:
                task.status = status_map['error']
                if str(task.pk) in data['task errors']:
                    task.error = data['task errors'][str(task.pk)]
=======
        self.__get_tasks(tasks)
        try:
            self.newtasks = json.dumps(self._data, ensure_ascii=False, sort_keys=True, indent=4)
        except ValueError:
            raise ServiceError("Can't dump json")

    def __get_tasks(self, tasks):
        data = json.loads(tasks)
        if 'jobs' not in data:
            data['jobs'] = {'error': [], 'finished': []}
        if 'tasks' not in data:
            data['tasks'] = {'pending': [], 'processing': [], 'error': [], 'finished': []}
        for x in ['error', 'finished']:
            if x not in data['jobs']:
                data['jobs'][x] = []
        for x in ['pending', 'processing', 'error', 'finished']:
            if x not in data['tasks']:
                data['tasks'][x] = []
        if 'task errors' not in data:
            data['task errors'] = {}
        if 'job errors' not in data:
            data['job errors'] = {}

        # Finish job decisions and add pending/processing/cancelled jobs
        if self._scheduler.type == SCHEDULER_TYPE[0][0]:
            for progress in SolvingProgress.objects.filter(job__status=JOB_STATUS[1][0]).select_related('job'):
                if progress.job.identifier in data['jobs']['finished']:
                    FinishJobDecision(progress, JOB_STATUS[5][0], "The job can't be finished as it is still pending")
                elif progress.job.identifier in data['jobs']['error']:
                    FinishJobDecision(progress, JOB_STATUS[4][0], data['job errors'].get(progress.job.identifier))
                else:
                    self._data['job configurations'][progress.job.identifier] = \
                        json.loads(progress.configuration.decode('utf8'))
                    self._data['jobs']['pending'].append(progress.job.identifier)
            for progress in SolvingProgress.objects.filter(job__status=JOB_STATUS[2][0]).select_related('job'):
                if progress.job.identifier in data['jobs']['finished']:
                    FinishJobDecision(progress, JOB_STATUS[3][0])
                elif progress.job.identifier in data['jobs']['error']:
                    FinishJobDecision(progress, JOB_STATUS[4][0], data['job errors'].get(progress.job.identifier))
                else:
                    self._data['jobs']['processing'].append(progress.job.identifier)
            for progress in SolvingProgress.objects.filter(job__status=JOB_STATUS[6][0]).values_list('job__identifier'):
                self._data['jobs']['cancelled'].append(progress[0])

        # Everything with tasks
        all_tasks = dict((x[0].lower(), []) for x in TASK_STATUS)
        for task in Task.objects.filter(progress__scheduler=self._scheduler, progress__job__status=JOB_STATUS[2][0])\
                .annotate(sol=F('solution__id')).order_by('id'):
            all_tasks[task.status.lower()].append(task)

        for old_status in ['error', 'finished']:
            for task in all_tasks[old_status]:
                for new_status in ['pending', 'processing', 'error', 'finished']:
                    if str(task.pk) in data['tasks'][new_status]:
                        raise ServiceError("The task '%s' with status '%s' has become '%s'" % (
                            task.id, old_status.upper(), new_status.upper()
                        ))
        for task in all_tasks['processing']:
            if str(task.id) in data['tasks']['pending']:
                raise ServiceError("The task '%s' with status 'PROCESSING' has become 'PENDING'" % task.id)

        for task in all_tasks['pending']:
            if str(task.id) in data['tasks']['pending']:
                self._data['tasks']['pending'].append(str(task.id))
                self._solution_req.add(task.id)
                self.__add_description(task)
            elif str(task.id) in data['tasks']['processing']:
                self.__change_status(task, 'pending', 'processing')
                self._data['tasks']['processing'].append(str(task.id))
                self._solution_req.add(task.id)
                self.__add_description(task)
            elif str(task.id) in data['tasks']['finished']:
                self.__change_status(task, 'pending', 'finished')
                if task.sol is None:
                    # TODO: email notification
                    logger.error('There are finished tasks without solutions', stack_info=True)
            elif str(task.id) in data['tasks']['error']:
                if str(task.id) in data['task errors']:
                    if len(data['task errors'][str(task.id)]) > 1024:
                        task.error = "Length of error for task with id '%s' must be less than 1024 characters" % task.id
                    else:
                        task.error = data['task errors'][str(task.id)]
>>>>>>> 25fb1752
                else:
                    task.error = "The scheduler hasn't given error description"
                task.save()
                self.__change_status(task, 'pending', 'error')
            else:
                self._data['tasks']['pending'].append(str(task.id))
                self._solution_req.add(task.id)
                self.__add_description(task)
        for task in all_tasks['processing']:
<<<<<<< HEAD
            if str(task.pk) in data['tasks']['pending']:
                task.status = status_map['pending']
                task.save()
                if task.progress.tasks_processing > 0:
                    task.progress.tasks_processing -= 1
                task.progress.tasks_pending += 1
                task.progress.save()
                new_data['tasks']['processing'].append(str(task.pk))
                new_data = self.__add_solution(task, new_data)
            elif str(task.pk) in data['tasks']['processing']:
                new_data['tasks']['processing'].append(str(task.pk))
                new_data = self.__add_solution(task, new_data)
            elif str(task.pk) in data['tasks']['finished']:
                task.status = status_map['finished']
                task.save()
                try:
                    Solution.objects.get(task=task)
                except ObjectDoesNotExist:
                    # TODO: notify admin with email
                    logger.exception(
                        "Solution was not found for the processing->finished task with id '%s'" % task.pk,
                        stack_info=True
                    )
                if task.progress.tasks_processing > 0:
                    task.progress.tasks_processing -= 1
                task.progress.tasks_finished += 1
                task.progress.save()
            elif str(task.pk) in data['tasks']['error']:
                task.status = status_map['error']
                if str(task.pk) in data['task errors']:
                    task.error = data['task errors'][str(task.pk)]
=======
            if str(task.id) in data['tasks']['processing']:
                self._data['tasks']['processing'].append(str(task.id))
                self._solution_req.add(task.id)
            elif str(task.id) in data['tasks']['finished']:
                self.__change_status(task, 'processing', 'finished')
                if task.sol is None:
                    # TODO: email notification
                    logger.error('There are finished tasks without solutions', stack_info=True)
            elif str(task.id) in data['tasks']['error']:
                if str(task.id) in data['task errors']:
                    if len(data['task errors'][str(task.id)]) > 1024:
                        task.error = "Length of error for task with id '%s' must be less than 1024 characters" % task.id
                    else:
                        task.error = data['task errors'][str(task.id)]
>>>>>>> 25fb1752
                else:
                    task.error = "The scheduler hasn't given error description"
                task.save()
                self.__change_status(task, 'processing', 'error')
            else:
<<<<<<< HEAD
                new_data['tasks']['processing'].append(str(task.pk))
                new_data = self.__add_solution(task, new_data)
        for r in roots_to_save:
            r.save()
        for task in all_tasks['error']:
            if str(task.pk) in data['tasks']['pending']:
                self.error = "The task '%s' with status 'ERROR' has become 'PENDING'" % task.pk
                return None
            elif str(task.pk) in data['tasks']['processing']:
                self.error = "The task '%s' with status 'ERROR' has become 'PROCESSING'" % task.pk
                return None
            elif str(task.pk) in data['tasks']['error']:
                self.error = "The task '%s' with status 'ERROR' has become 'ERROR'" % task.pk
                return None
            elif str(task.pk) in data['tasks']['finished']:
                self.error = "The task '%s' with status 'ERROR' has become 'FINISHED'" % task.pk
                return None
        for task in all_tasks['finished']:
            if str(task.pk) in data['tasks']['pending']:
                self.error = "The task '%s' with status 'FINISHED' has become 'PENDING'" % task.pk
                return None
            elif str(task.pk) in data['tasks']['processing']:
                self.error = "The task '%s' with status 'FINISHED' has become 'PROCESSING'" % task.pk
                return None
            elif str(task.pk) in data['tasks']['error']:
                self.error = "The task '%s' with status 'FINISHED' has become 'ERROR'" % task.pk
                return None
            elif str(task.pk) in data['tasks']['finished']:
                self.error = "The task '%s' with status 'FINISHED' has become 'FINISHED'" % task.pk
                return None
        for task in all_tasks['cancelled']:
            if str(task.pk) in data['tasks']['pending']:
                self.error = "The task '%s' with status 'CANCELLED' has become 'PENDING'" % task.pk
                return None
            elif str(task.pk) in data['tasks']['processing']:
                self.error = "The task '%s' with status 'CANCELLED' has become 'PROCESSING'" % task.pk
                return None
            elif str(task.pk) in data['tasks']['error']:
                self.error = "The task '%s' with status 'CANCELLED' has become 'ERROR'" % task.pk
                return None
            elif str(task.pk) in data['tasks']['finished']:
                self.error = "The task '%s' with status 'CANCELLED' has become 'FINISHED'" % task.pk
                return None
            elif str(task.pk) in data['tasks']['cancelled']:
                self.error = "The task '%s' with status 'CANCELLED' has become 'CANCELLED'" % task.pk
                return None

        if self.scheduler.type == SCHEDULER_TYPE[0][0]:
            for progress in SolvingProgress.objects.filter(
                    job__status__in=[JOB_STATUS[1][0], JOB_STATUS[2][0], JOB_STATUS[6][0]]
            ):
                if progress.job.status == JOB_STATUS[1][0]:
                    new_data['job configurations'][progress.job.identifier] = \
                        json.loads(progress.configuration.decode('utf8'))
                    if progress.job.identifier in data['jobs']['error']:
                        change_job_status(progress.job, JOB_STATUS[4][0])
                        if progress.job.identifier in data['job errors']:
                            progress.error = data['job errors'][progress.job.identifier]
                        else:
                            progress.error = "The scheduler hasn't given an error description"
                        progress.save()
                    else:
                        new_data['jobs']['pending'].append(progress.job.identifier)
                elif progress.job.status == JOB_STATUS[2][0]:
                    if progress.job.identifier in data['jobs']['finished']:
                        try:
                            root_report = ReportComponent.objects.get(
                                Q(parent=None, root=progress.job.reportroot) & ~Q(finish_date=None)
                            )
                        except ObjectDoesNotExist:
                            change_job_status(progress.job, JOB_STATUS[5][0])
                        else:
                            if progress.job.light:
                                change_job_status(progress.job, JOB_STATUS[3][0])
                            elif len(ReportUnknown.objects.filter(parent=root_report)) > 0:
                                change_job_status(progress.job, JOB_STATUS[4][0])
                            else:
                                change_job_status(progress.job, JOB_STATUS[3][0])
                    elif progress.job.identifier in data['jobs']['error']:
                        change_job_status(progress.job, JOB_STATUS[4][0])
                        if progress.job.identifier in data['job errors']:
                            progress.error = data['job errors'][progress.job.identifier]
                        else:
                            progress.error = "The scheduler hasn't given an error description"
                        progress.save()
                    else:
                        new_data['jobs']['processing'].append(progress.job.identifier)
                elif progress.job.status == JOB_STATUS[6][0]:
                    new_data['jobs']['cancelled'].append(progress.job.identifier)
        try:
            return json.dumps(new_data, ensure_ascii=False, sort_keys=True, indent=4)
        except ValueError:
            self.error = "Can't dump json data"
            return None

    def __add_description(self, task, data):
        self.ccc = 0
        data['task descriptions'][str(task.pk)] = {
            'description': json.loads(task.description.decode('utf8'))
=======
                self._data['tasks']['processing'].append(str(task.id))
                self._solution_req.add(task.id)
        # There are no cancelled tasks because when the task is cancelled it is deleted,
        # and there are no changes of status to cancelled in get_jobs_and_tasks_status()
        self.__finish_with_tasks()

    def __add_description(self, task):
        task_id = str(task.id)
        self._data['task descriptions'][task_id] = {'description': json.loads(task.description.decode('utf8'))}
        if self._scheduler.type == SCHEDULER_TYPE[1][0]:
            if task.progress_id in self._operators:
                self._data['task descriptions'][task_id]['VerifierCloud user name'] = \
                    self._operators[task.progress_id][0]
                self._data['task descriptions'][task_id]['VerifierCloud user password'] = \
                    self._operators[task.progress_id][1]
            else:
                try:
                    root = ReportRoot.objects.get(job__solvingprogress=task.progress)
                    sch_user = SchedulerUser.objects.get(user=root.user)
                except ObjectDoesNotExist:
                    return
                else:
                    self._operators[task.progress_id] = (sch_user.login, sch_user.password)
                    self._data['task descriptions'][task_id]['VerifierCloud user name'] = sch_user.login
                    self._data['task descriptions'][task_id]['VerifierCloud user password'] = sch_user.password

    def __change_status(self, task, old, new):
        old = old.upper()
        new = new.upper()
        fields = {
            TASK_STATUS[0][0]: 'tasks_pending',
            TASK_STATUS[1][0]: 'tasks_processing',
            TASK_STATUS[2][0]: 'tasks_finished',
            TASK_STATUS[3][0]: 'tasks_error',
            TASK_STATUS[4][0]: 'tasks_cancelled'
>>>>>>> 25fb1752
        }
        if task.progress_id not in self._progresses:
            self._progresses[task.progress_id] = SolvingProgress.objects.get(id=task.progress_id)
        old_num = getattr(self._progresses[task.progress_id], fields[old])
        if old_num <= 0:
            logger.error('Something wrong with SolvingProgress cache: '
                         'number of %s tasks is 0, but there is at least one such task in the system' % old)
        else:
            setattr(self._progresses[task.progress_id], fields[old], old_num - 1)
        new_num = getattr(self._progresses[task.progress_id], fields[new])
        setattr(self._progresses[task.progress_id], fields[new], new_num + 1)

        if new not in self._tasks_statuses:
            self._tasks_statuses[new] = set()
        self._tasks_statuses[new].add(task.id)

    def __finish_with_tasks(self):
        for status in self._tasks_statuses:
            Task.objects.filter(id__in=self._tasks_statuses[status]).update(status=status)
        for progress_id in self._progresses:
            self._progresses[progress_id].save()
        for solution in Solution.objects.filter(task_id__in=self._solution_req):
            self._data['task solutions'][str(solution.task_id)] = json.loads(solution.description.decode('utf8'))

    def __is_not_used(self):
        pass


class GetTaskData:
    def __init__(self, task_id):
        try:
            self.task = Task.objects.get(id=task_id)
        except ObjectDoesNotExist:
            raise ServiceError('The task %s was not found' % task_id)
        if Job.objects.get(solvingprogress=self.task.progress).status != JOB_STATUS[2][0]:
            raise ServiceError('The job is not processing')
        if self.task.status not in {TASK_STATUS[0][0], TASK_STATUS[1][0]}:
            raise ServiceError('The task status is wrong')


class SaveSolution:
    def __init__(self, task_id, archive, description):
        try:
            self.task = Task.objects.get(id=task_id)
        except ObjectDoesNotExist:
            raise ServiceError('The task %s was not found' % task_id)
        if not Job.objects.filter(solvingprogress=self.task.progress_id, status=JOB_STATUS[2][0]).exists():
            raise ServiceError('The job is not processing')
        self.__create_solution(description, archive)

    def __create_solution(self, description, archive):
        try:
            Solution.objects.get(task=self.task)
            raise ServiceError('The task already has solution')
        except ObjectDoesNotExist:
            pass
        Solution.objects.create(task=self.task, description=description.encode('utf8'),
                                archive=archive, archname=archive.name)
        progress = SolvingProgress.objects.get(id=self.task.progress_id)
        progress.solutions += 1
        progress.save()
        solved_tasks = progress.tasks_finished + progress.tasks_error
        try:
            wall_time = json.loads(description)['resources']['wall time']
        except Exception as e:
            raise ServiceError('Expected another format of solution description: %s' % e)
        TaskStatistic.objects.all().update(
            average_time=(F('average_time') * F('number_of_tasks') + wall_time)/(F('number_of_tasks') + 1),
            number_of_tasks=F('number_of_tasks') + 1
        )
<<<<<<< HEAD
        self.task.progress.solutions += 1
        self.task.progress.save()
        try:
            wall_time = json.loads(description)['resources']['wall time']
            statistic = TaskStatistic.objects.get_or_create()[0]
            statistic.average_time = (statistic.average_time * statistic.number_of_tasks + wall_time) / \
                                     (statistic.number_of_tasks + 1)
            statistic.number_of_tasks += 1
            statistic.save()
            root = ReportRoot.objects.get(pk=self.task.progress.job.reportroot.pk)
            solved_tasks = self.task.progress.tasks_finished + self.task.progress.tasks_error
            root.average_time = (root.average_time * solved_tasks + wall_time) / (solved_tasks + 1)
            root.save()
        except Exception as e:
            logger.exception("Expected another format of solution description: %s" % e)
=======
        ReportRoot.objects.filter(job__solvingprogress=self.task.progress_id) \
            .update(average_time=(F('average_time') * solved_tasks + wall_time) / (solved_tasks + 1))
>>>>>>> 25fb1752


class SetNodes:
    def __init__(self, node_data):
        try:
            self.__read_node_data(node_data)
        except IndexError or KeyError:
            NodesConfiguration.objects.all().delete()
            raise ServiceError('Wrong nodes data format')
        except Exception:
            NodesConfiguration.objects.all().delete()
            raise ServiceError('Unknown error')

    def __read_node_data(self, nodes_data):
        NodesConfiguration.objects.all().delete()
        for config in json.loads(nodes_data):
            nodes_conf = NodesConfiguration.objects.create(
                cpu=config['CPU model'], cores=config['CPU number'],
                ram=config['RAM memory'], memory=config['disk memory']
            )
            for hostname in config['nodes']:
                self.__create_node(nodes_conf, hostname, config['nodes'][hostname])

    def __create_node(self, conf, hostname, data):
        self.__is_not_used()
        workload = None
        if 'workload' in data:
            workload = Workload.objects.create(
                cores=data['workload']['reserved CPU number'],
                ram=data['workload']['reserved RAM memory'],
                memory=data['workload']['reserved disk memory'],
                jobs=data['workload']['running verification jobs'],
                tasks=data['workload']['running verification tasks'],
                for_jobs=data['workload']['available for jobs'],
                for_tasks=data['workload']['available for tasks']
            )
        Node.objects.create(config=conf, hostname=hostname, status=data['status'], workload=workload)

    def __is_not_used(self):
        pass


class UpdateTools:
    def __init__(self, sch_type, tools_data):
        try:
            self.scheduler = Scheduler.objects.get(type=sch_type)
        except ObjectDoesNotExist:
            raise ServiceError('Scheduler was not found')
        try:
            self.__read_tools_data(tools_data)
        except ValueError or KeyError:
            raise ServiceError('Wrong tools data format')
        except Exception:
            raise ServiceError('Unknown error')

    def __read_tools_data(self, data):
        VerificationTool.objects.filter(scheduler=self.scheduler).delete()
        VerificationTool.objects.bulk_create(list(
            VerificationTool(scheduler=self.scheduler, name=tool['tool'], version=tool['version'])
            for tool in json.loads(data)
        ))


class SetSchedulersStatus:
    def __init__(self, statuses):
        try:
            self.statuses = json.loads(statuses)
        except ValueError:
            raise ServiceError('Incorrect format of statuses')
        self.__update_statuses()

    def __update_statuses(self):
        sch_type_map = {}
        for sch_type in SCHEDULER_TYPE:
            sch_type_map[sch_type[1]] = sch_type[0]
        for sch_type in self.statuses:
            try:
                scheduler = Scheduler.objects.get(type=sch_type_map[sch_type])
            except ObjectDoesNotExist:
                raise ServiceError('Scheduler was not found')
            if self.statuses[sch_type] not in list(x[0] for x in SCHEDULER_STATUS):
                raise ServiceError('Scheduler status is wrong')
            if scheduler.status == self.statuses[sch_type]:
                continue
            if self.statuses[sch_type] == SCHEDULER_STATUS[2][0]:
                self.__finish_tasks(scheduler)
            scheduler.status = self.statuses[sch_type]
            scheduler.save()

    def __finish_tasks(self, scheduler):
        self.__is_not_used()
        for progress in scheduler.solvingprogress_set.filter(job__status=JOB_STATUS[2][0], finish_date=None):
            pending_num = Task.objects.filter(status=TASK_STATUS[0][0], progress=progress)\
                .update(error='Task was finished with error due to scheduler is disconnected')
            processing_num = Task.objects.filter(status=TASK_STATUS[1][0], progress=progress)\
                .update(error='Task was finished with error due to scheduler is disconnected')
            progress.tasks_pending = progress.tasks_processing = 0
            progress.tasks_error += pending_num + processing_num
            if scheduler.type == SCHEDULER_TYPE[0][0]:
                progress.finish_date = now()
                progress.error = 'Klever scheduler was disconnected'
                change_job_status(progress.job, JOB_STATUS[7][0])
            progress.save()

    def __is_not_used(self):
        pass


def compare_priority(priority1, priority2):
    cnt = 0
    for pr in PRIORITY:
        cnt += 1
        if pr[0] == priority1:
            priority1 = cnt
        if pr[0] == priority2:
            priority2 = cnt
    if not isinstance(priority1, int):
        priority1 = 0
    if not isinstance(priority2, int):
        priority2 = 0
    return priority1 > priority2


class NodesData(object):
    def __init__(self):
        self.conf_data = []
        self.total_data = {
            'cores': {0: 0, 1: 0},
            'ram': {0: 0, 1: 0},
            'memory': {0: 0, 1: 0},
            'jobs': 0,
            'tasks': 0
        }
        self.nodes = []
        self.__get_data()

    def __get_data(self):
        cnt = 0
        for conf in NodesConfiguration.objects.all():
            cnt += 1
            conf_data = {
                'id': conf.pk,
                'conf': {
                    'ram': int(conf.ram / 10**9),
                    'cores': conf.cores,
                    'memory': int(conf.memory / 10**9),
                    'num_of_nodes': conf.node_set.count()
                },
                'cnt': cnt,
                'cpu': conf.cpu,
                'cores': {0: 0, 1: 0},
                'ram': {0: 0, 1: 0},
                'memory': {0: 0, 1: 0},
                'jobs': 0,
                'tasks': 0
            }
            for node in conf.node_set.all():
                node_data = {
                    'conf_id': conf.pk,
                    'hostname': node.hostname,
                    'status': node.get_status_display(),
                    'cpu': conf.cpu,
                    'cores': '-',
                    'ram': '-',
                    'memory': '-',
                    'tasks': '-',
                    'jobs': '-',
                    'for_tasks': '-',
                    'for_jobs': '-'
                }
                if node.workload is not None:
                    conf_data['cores'][0] += node.workload.cores
                    conf_data['cores'][1] += conf.cores
                    conf_data['ram'][0] += node.workload.ram
                    conf_data['ram'][1] += conf.ram
                    conf_data['memory'][0] += node.workload.memory
                    conf_data['memory'][1] += conf.memory
                    node_data.update({
                        'cores': "%s/%s" % (node.workload.cores, conf.cores),
                        'ram': "%s/%s" % (int(node.workload.ram / 10**9),
                                          int(conf.ram / 10**9)),
                        'memory': "%s/%s" % (int(node.workload.memory / 10**9),
                                             int(conf.memory / 10**9)),
                        'tasks': node.workload.tasks,
                        'jobs': node.workload.jobs,
                        'for_jobs': node.workload.for_jobs,
                        'for_tasks': node.workload.for_tasks,
                    })
                self.nodes.append(node_data)
            self.total_data['cores'] = (self.total_data['cores'][0] + conf_data['cores'][0],
                                        self.total_data['cores'][1] + conf_data['cores'][1])
            self.total_data['ram'] = (self.total_data['ram'][0] + conf_data['ram'][0],
                                      self.total_data['ram'][1] + conf_data['ram'][1])
            self.total_data['memory'] = (self.total_data['memory'][0] + conf_data['memory'][0],
                                         self.total_data['memory'][1] + conf_data['memory'][1])
            conf_data['cores'] = "%s/%s" % (conf_data['cores'][0], conf_data['cores'][1])
            conf_data['ram'] = "%s/%s" % (int(conf_data['ram'][0] / 10**9),
                                          int(conf_data['ram'][1] / 10**9))
            conf_data['memory'] = "%s/%s" % (int(conf_data['memory'][0] / 10**9),
                                             int(conf_data['memory'][1] / 10**9))
            self.conf_data.append(conf_data)
        self.total_data['cores'] = "%s/%s" % (self.total_data['cores'][0], self.total_data['cores'][1])
        self.total_data['ram'] = "%s/%s" % (int(self.total_data['ram'][0] / 10**9),
                                            int(self.total_data['ram'][1] / 10**9))
        self.total_data['memory'] = "%s/%s" % (int(self.total_data['memory'][0] / 10**9),
                                               int(self.total_data['memory'][1] / 10**9))


class StartJobDecision:
    def __init__(self, user, job_id, data):
        self.operator = user
        self.data = data
        self.job = self.__get_job(job_id)
        self.job_scheduler = self.__get_scheduler()
        self.klever_core_data = self.__get_klever_core_data()
        self.__check_schedulers()
        self.progress = self.__create_solving_progress()
        try:
            ReportRoot.objects.get(job=self.job).delete()
        except ObjectDoesNotExist:
            pass
        ReportRoot.objects.create(user=self.operator, job=self.job)
        self.job.status = JOB_STATUS[1][0]
        self.job.weight = self.data[4][6]
        self.job.save()

    def __get_klever_core_data(self):
        scheduler = SCHEDULER_TYPE[0][1]
        for sch in SCHEDULER_TYPE:
            if sch[0] == self.data[0][1]:
                scheduler = sch[1]
                break
        return {
            'identifier': self.job.identifier,
            'priority': self.data[0][0],
            'abstract task generation priority': self.data[0][2],
            'task scheduler': scheduler,
            'resource limits': {
                'memory size': int(self.data[2][0] * 10**9),
                'number of CPU cores': self.data[2][1],
                'disk memory size': int(self.data[2][2] * 10**9),
                'CPU model': self.data[2][3] if isinstance(self.data[2][3], str) and len(self.data[2][3]) > 0 else None,
                'CPU time': int(self.data[2][4] * 10**4 * 6) if self.data[2][4] is not None else None,
                'wall time': int(self.data[2][5] * 10**4 * 6) if self.data[2][5] is not None else None
            },
            'keep intermediate files': self.data[4][0],
            'upload input files of static verifiers': self.data[4][1],
            'upload other intermediate files': self.data[4][2],
            'allow local source directories use': self.data[4][3],
            'ignore other instances': self.data[4][4],
            'ignore failed sub-jobs': self.data[4][5],
            'weight': self.data[4][6],
            'logging': {
                'formatters': [
                    {
                        'name': 'brief',
                        'value': self.data[3][1]
                    },
                    {
                        'name': 'detailed',
                        'value': self.data[3][3]
                    }
                ],
                'loggers': [
                    {
                        'name': 'default',
                        'handlers': [
                            {
                                'formatter': 'brief',
                                'level': self.data[3][0],
                                'name': 'console'
                            },
                            {
                                'formatter': 'detailed',
                                'level': self.data[3][2],
                                'name': 'file'
                            }
                        ]
                    }
                ]
            },
            'parallelism': {
                'Sub-jobs processing': self.data[1][0],
                'Build': self.data[1][1],
                'Tasks generation': self.data[1][2]
            }
        }

    def __get_scheduler(self):
        try:
            return Scheduler.objects.get(type=self.data[0][1])
        except ObjectDoesNotExist:
            raise BridgeException(_('The scheduler was not found'))

    def __get_job(self, job_id):
        try:
            job = Job.objects.get(pk=job_id)
        except ObjectDoesNotExist:
            raise BridgeException(_('The job was not found'))
        if not JobAccess(self.operator, job).can_decide():
            raise BridgeException(_("You don't have an access to start decision of this job"))
        return job

    def __create_solving_progress(self):
        try:
            self.job.solvingprogress.delete()
        except ObjectDoesNotExist:
            pass
        self.__save_configuration()
        return SolvingProgress.objects.create(
            job=self.job, priority=self.data[0][0],
            scheduler=self.job_scheduler,
            configuration=json.dumps(self.klever_core_data, ensure_ascii=False, sort_keys=True, indent=4).encode('utf8')
        )

    def __save_configuration(self):
        m = BytesIO(json.dumps(self.klever_core_data, ensure_ascii=False, sort_keys=True, indent=4).encode('utf8'))
        check_sum = file_checksum(m)
        try:
            db_file = JobFile.objects.get(hash_sum=check_sum)
        except ObjectDoesNotExist:
            db_file = JobFile()
            db_file.file.save('job-%s.conf' % self.job.identifier[:5], NewFile(m))
            db_file.hash_sum = check_sum
            db_file.save()
        RunHistory.objects.create(job=self.job, operator=self.operator, configuration=db_file)

    def __check_schedulers(self):
        try:
            klever_sch = Scheduler.objects.get(type=SCHEDULER_TYPE[0][0])
        except ObjectDoesNotExist:
            raise BridgeException()
        if klever_sch.status == SCHEDULER_STATUS[2][0]:
            raise BridgeException(_('The Klever scheduler is disconnected'))
        if self.job_scheduler.type == SCHEDULER_TYPE[1][0]:
            if self.job_scheduler.status == SCHEDULER_STATUS[2][0]:
                raise BridgeException(_('The VerifierCloud scheduler is disconnected'))
            try:
                self.operator.scheduleruser
            except ObjectDoesNotExist:
                raise BridgeException(_("You didn't specify credentials for VerifierCloud"))<|MERGE_RESOLUTION|>--- conflicted
+++ resolved
@@ -23,17 +23,10 @@
 from django.utils.translation import ugettext_lazy as _
 from django.utils.timezone import now
 from bridge.vars import JOB_STATUS
-<<<<<<< HEAD
-from bridge.utils import file_checksum, logger
-from jobs.models import RunHistory
-from jobs.utils import JobAccess, File, change_job_status
-from reports.models import ReportRoot, ReportUnknown, ReportComponent, TaskStatistic
-=======
 from bridge.utils import file_checksum, logger, BridgeException
 from jobs.models import RunHistory, JobFile
 from jobs.utils import JobAccess, change_job_status
 from reports.models import ReportRoot, ReportUnknown, TaskStatistic, ReportComponent
->>>>>>> 25fb1752
 from service.models import *
 
 
@@ -284,63 +277,6 @@
             'job errors': {},
             'job configurations': {}
         }
-<<<<<<< HEAD
-        status_map = {
-            'pending': TASK_STATUS[0][0],
-            'processing': TASK_STATUS[1][0],
-            'finished': TASK_STATUS[2][0],
-            'error': TASK_STATUS[3][0],
-            'cancelled': TASK_STATUS[4][0]
-        }
-        all_tasks = {
-            'pending': [],
-            'processing': [],
-            'error': [],
-            'finished': [],
-            'cancelled': []
-        }
-        found_ids = []
-        for task in Task.objects.filter(progress__scheduler=self.scheduler, progress__job__status=JOB_STATUS[2][0]):
-            found_ids.append(task.pk)
-            for status in status_map:
-                if status_map[status] == task.status:
-                    all_tasks[status].append(task)
-        roots_to_save = []
-        for task in all_tasks['pending']:
-            if str(task.pk) in data['tasks']['pending']:
-                new_data['tasks']['pending'].append(str(task.pk))
-                new_data = self.__add_description(task, new_data)
-                new_data = self.__add_solution(task, new_data)
-            elif str(task.pk) in data['tasks']['processing']:
-                task.status = status_map['processing']
-                task.save()
-                if task.progress.tasks_pending > 0:
-                    task.progress.tasks_pending -= 1
-                task.progress.tasks_processing += 1
-                task.progress.save()
-                new_data['tasks']['processing'].append(str(task.pk))
-                new_data = self.__add_description(task, new_data)
-                new_data = self.__add_solution(task, new_data)
-            elif str(task.pk) in data['tasks']['finished']:
-                task.status = status_map['finished']
-                task.save()
-                try:
-                    Solution.objects.get(task=task)
-                except ObjectDoesNotExist:
-                    # TODO: notify admin with email
-                    logger.exception(
-                        "Solution was not found for the pending->finished task with id '%s'" % task.pk,
-                        stack_info=True
-                    )
-                if task.progress.tasks_pending > 0:
-                    task.progress.tasks_pending -= 1
-                task.progress.tasks_finished += 1
-                task.progress.save()
-            elif str(task.pk) in data['tasks']['error']:
-                task.status = status_map['error']
-                if str(task.pk) in data['task errors']:
-                    task.error = data['task errors'][str(task.pk)]
-=======
         self.__get_tasks(tasks)
         try:
             self.newtasks = json.dumps(self._data, ensure_ascii=False, sort_keys=True, indent=4)
@@ -423,7 +359,6 @@
                         task.error = "Length of error for task with id '%s' must be less than 1024 characters" % task.id
                     else:
                         task.error = data['task errors'][str(task.id)]
->>>>>>> 25fb1752
                 else:
                     task.error = "The scheduler hasn't given error description"
                 task.save()
@@ -433,39 +368,6 @@
                 self._solution_req.add(task.id)
                 self.__add_description(task)
         for task in all_tasks['processing']:
-<<<<<<< HEAD
-            if str(task.pk) in data['tasks']['pending']:
-                task.status = status_map['pending']
-                task.save()
-                if task.progress.tasks_processing > 0:
-                    task.progress.tasks_processing -= 1
-                task.progress.tasks_pending += 1
-                task.progress.save()
-                new_data['tasks']['processing'].append(str(task.pk))
-                new_data = self.__add_solution(task, new_data)
-            elif str(task.pk) in data['tasks']['processing']:
-                new_data['tasks']['processing'].append(str(task.pk))
-                new_data = self.__add_solution(task, new_data)
-            elif str(task.pk) in data['tasks']['finished']:
-                task.status = status_map['finished']
-                task.save()
-                try:
-                    Solution.objects.get(task=task)
-                except ObjectDoesNotExist:
-                    # TODO: notify admin with email
-                    logger.exception(
-                        "Solution was not found for the processing->finished task with id '%s'" % task.pk,
-                        stack_info=True
-                    )
-                if task.progress.tasks_processing > 0:
-                    task.progress.tasks_processing -= 1
-                task.progress.tasks_finished += 1
-                task.progress.save()
-            elif str(task.pk) in data['tasks']['error']:
-                task.status = status_map['error']
-                if str(task.pk) in data['task errors']:
-                    task.error = data['task errors'][str(task.pk)]
-=======
             if str(task.id) in data['tasks']['processing']:
                 self._data['tasks']['processing'].append(str(task.id))
                 self._solution_req.add(task.id)
@@ -480,113 +382,11 @@
                         task.error = "Length of error for task with id '%s' must be less than 1024 characters" % task.id
                     else:
                         task.error = data['task errors'][str(task.id)]
->>>>>>> 25fb1752
                 else:
                     task.error = "The scheduler hasn't given error description"
                 task.save()
                 self.__change_status(task, 'processing', 'error')
             else:
-<<<<<<< HEAD
-                new_data['tasks']['processing'].append(str(task.pk))
-                new_data = self.__add_solution(task, new_data)
-        for r in roots_to_save:
-            r.save()
-        for task in all_tasks['error']:
-            if str(task.pk) in data['tasks']['pending']:
-                self.error = "The task '%s' with status 'ERROR' has become 'PENDING'" % task.pk
-                return None
-            elif str(task.pk) in data['tasks']['processing']:
-                self.error = "The task '%s' with status 'ERROR' has become 'PROCESSING'" % task.pk
-                return None
-            elif str(task.pk) in data['tasks']['error']:
-                self.error = "The task '%s' with status 'ERROR' has become 'ERROR'" % task.pk
-                return None
-            elif str(task.pk) in data['tasks']['finished']:
-                self.error = "The task '%s' with status 'ERROR' has become 'FINISHED'" % task.pk
-                return None
-        for task in all_tasks['finished']:
-            if str(task.pk) in data['tasks']['pending']:
-                self.error = "The task '%s' with status 'FINISHED' has become 'PENDING'" % task.pk
-                return None
-            elif str(task.pk) in data['tasks']['processing']:
-                self.error = "The task '%s' with status 'FINISHED' has become 'PROCESSING'" % task.pk
-                return None
-            elif str(task.pk) in data['tasks']['error']:
-                self.error = "The task '%s' with status 'FINISHED' has become 'ERROR'" % task.pk
-                return None
-            elif str(task.pk) in data['tasks']['finished']:
-                self.error = "The task '%s' with status 'FINISHED' has become 'FINISHED'" % task.pk
-                return None
-        for task in all_tasks['cancelled']:
-            if str(task.pk) in data['tasks']['pending']:
-                self.error = "The task '%s' with status 'CANCELLED' has become 'PENDING'" % task.pk
-                return None
-            elif str(task.pk) in data['tasks']['processing']:
-                self.error = "The task '%s' with status 'CANCELLED' has become 'PROCESSING'" % task.pk
-                return None
-            elif str(task.pk) in data['tasks']['error']:
-                self.error = "The task '%s' with status 'CANCELLED' has become 'ERROR'" % task.pk
-                return None
-            elif str(task.pk) in data['tasks']['finished']:
-                self.error = "The task '%s' with status 'CANCELLED' has become 'FINISHED'" % task.pk
-                return None
-            elif str(task.pk) in data['tasks']['cancelled']:
-                self.error = "The task '%s' with status 'CANCELLED' has become 'CANCELLED'" % task.pk
-                return None
-
-        if self.scheduler.type == SCHEDULER_TYPE[0][0]:
-            for progress in SolvingProgress.objects.filter(
-                    job__status__in=[JOB_STATUS[1][0], JOB_STATUS[2][0], JOB_STATUS[6][0]]
-            ):
-                if progress.job.status == JOB_STATUS[1][0]:
-                    new_data['job configurations'][progress.job.identifier] = \
-                        json.loads(progress.configuration.decode('utf8'))
-                    if progress.job.identifier in data['jobs']['error']:
-                        change_job_status(progress.job, JOB_STATUS[4][0])
-                        if progress.job.identifier in data['job errors']:
-                            progress.error = data['job errors'][progress.job.identifier]
-                        else:
-                            progress.error = "The scheduler hasn't given an error description"
-                        progress.save()
-                    else:
-                        new_data['jobs']['pending'].append(progress.job.identifier)
-                elif progress.job.status == JOB_STATUS[2][0]:
-                    if progress.job.identifier in data['jobs']['finished']:
-                        try:
-                            root_report = ReportComponent.objects.get(
-                                Q(parent=None, root=progress.job.reportroot) & ~Q(finish_date=None)
-                            )
-                        except ObjectDoesNotExist:
-                            change_job_status(progress.job, JOB_STATUS[5][0])
-                        else:
-                            if progress.job.light:
-                                change_job_status(progress.job, JOB_STATUS[3][0])
-                            elif len(ReportUnknown.objects.filter(parent=root_report)) > 0:
-                                change_job_status(progress.job, JOB_STATUS[4][0])
-                            else:
-                                change_job_status(progress.job, JOB_STATUS[3][0])
-                    elif progress.job.identifier in data['jobs']['error']:
-                        change_job_status(progress.job, JOB_STATUS[4][0])
-                        if progress.job.identifier in data['job errors']:
-                            progress.error = data['job errors'][progress.job.identifier]
-                        else:
-                            progress.error = "The scheduler hasn't given an error description"
-                        progress.save()
-                    else:
-                        new_data['jobs']['processing'].append(progress.job.identifier)
-                elif progress.job.status == JOB_STATUS[6][0]:
-                    new_data['jobs']['cancelled'].append(progress.job.identifier)
-        try:
-            return json.dumps(new_data, ensure_ascii=False, sort_keys=True, indent=4)
-        except ValueError:
-            self.error = "Can't dump json data"
-            return None
-
-    def __add_description(self, task, data):
-        self.ccc = 0
-        data['task descriptions'][str(task.pk)] = {
-            'description': json.loads(task.description.decode('utf8'))
-=======
                 self._data['tasks']['processing'].append(str(task.id))
                 self._solution_req.add(task.id)
         # There are no cancelled tasks because when the task is cancelled it is deleted,
@@ -622,7 +422,6 @@
             TASK_STATUS[2][0]: 'tasks_finished',
             TASK_STATUS[3][0]: 'tasks_error',
             TASK_STATUS[4][0]: 'tasks_cancelled'
->>>>>>> 25fb1752
         }
         if task.progress_id not in self._progresses:
             self._progresses[task.progress_id] = SolvingProgress.objects.get(id=task.progress_id)
@@ -693,26 +492,8 @@
             average_time=(F('average_time') * F('number_of_tasks') + wall_time)/(F('number_of_tasks') + 1),
             number_of_tasks=F('number_of_tasks') + 1
         )
-<<<<<<< HEAD
-        self.task.progress.solutions += 1
-        self.task.progress.save()
-        try:
-            wall_time = json.loads(description)['resources']['wall time']
-            statistic = TaskStatistic.objects.get_or_create()[0]
-            statistic.average_time = (statistic.average_time * statistic.number_of_tasks + wall_time) / \
-                                     (statistic.number_of_tasks + 1)
-            statistic.number_of_tasks += 1
-            statistic.save()
-            root = ReportRoot.objects.get(pk=self.task.progress.job.reportroot.pk)
-            solved_tasks = self.task.progress.tasks_finished + self.task.progress.tasks_error
-            root.average_time = (root.average_time * solved_tasks + wall_time) / (solved_tasks + 1)
-            root.save()
-        except Exception as e:
-            logger.exception("Expected another format of solution description: %s" % e)
-=======
         ReportRoot.objects.filter(job__solvingprogress=self.task.progress_id) \
             .update(average_time=(F('average_time') * solved_tasks + wall_time) / (solved_tasks + 1))
->>>>>>> 25fb1752
 
 
 class SetNodes:
