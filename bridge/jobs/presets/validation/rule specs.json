{
  "templates": {
    "Empty": {
      "description": "...",
      "plugins": [
        {
          "name": "Weaver"
        }
      ]
    },
    "Common for Linux kernel modules": {
      "description": "...",
      "plugins": [
        {
          "name": "SA",
          "options": {
            "template aspect": "sa.aspect.tmpl",
            "max arguments number": 30,
            "filter kernel functions": true
          }
        },
        {
          "name": "EMG",
          "options": {
            "specifications directory": "emg",
            "entry point": "entry_point",
            "translator": "sequential",
            "translation options": {},
            "additional headers": [
              "rcv.h",
              "sv-comp.h"
            ],
            "additional aspects": [
              "headers.aspect"
            ]
          }
        },
        {
          "name": "RSG",
          "options": {
            "rule specifications directory": "rule specs",
            "models directory": "rule specs/linux",
            "model CC options": [
              "-nostdinc",
              "-Iarch/$hdr_arch/include",
              "-Iarch/$hdr_arch/include/generated",
              "-Iinclude",
              "-Iarch/$hdr_arch/include/uapi",
              "-Iarch/$hdr_arch/include/generated/uapi",
              "-Iinclude/uapi",
              "-Iinclude/generated/uapi",
              "-include",
              "include/linux/kconfig.h",
              "-D__KERNEL__",
              "-Os"
            ],
            "common models": [
              "err.c"
            ],
            "aspects directory": "rule specs/linux",
            "common aspects": [
              "err.aspect"
            ]
          }
        },
        {
          "name": "Weaver"
        }
      ]
    },
    "Argument signatures for Linux kernel modules": {
      "description": "...",
      "plugins": [
        {
          "name": "SA",
          "options": {
            "template aspect": "sa.aspect.tmpl",
            "max arguments number": 30,
            "filter kernel functions": true
          }
        },
        {
          "name": "EMG",
          "options": {
            "specifications directory": "emg",
            "entry point": "entry_point",
            "translator": "sequential",
            "translation options": {},
            "additional headers": [
              "rcv.h",
              "sv-comp.h"
            ],
<<<<<<< HEAD
            "additional aspects": []
=======
            "additional aspects": [
              "headers.aspect"
            ]
>>>>>>> 755236ce
          }
        },
        {
          "name": "ASE",
          "options": {
            "algorithm": "COMPLEX_ID",
            "request aspects directory": "rule specs/linux"
          }
        },
        {
          "name": "TR",
          "options": {
            "templates directory": "rule specs/linux"
          }
        },
        {
          "name": "RSG",
          "options": {
            "rule specifications directory": "rule specs",
            "models directory": "rule specs/linux",
            "model CC options": [
              "-nostdinc",
              "-Iarch/$hdr_arch/include",
              "-Iarch/$hdr_arch/include/generated",
              "-Iinclude",
              "-Iarch/$hdr_arch/include/uapi",
              "-Iarch/$hdr_arch/include/generated/uapi",
              "-Iinclude/uapi",
              "-Iinclude/generated/uapi",
              "-include",
              "include/linux/kconfig.h",
              "-D__KERNEL__",
              "-Os"
            ],
            "common models": [
              "err.c"
            ],
            "aspects directory": "rule specs/linux",
            "common aspects": [
              "err.aspect"
            ]
          }
        },
        {
          "name": "Weaver"
        }
      ]
    }
  },
  "rule specifications": {
    "empty": {
      "description": "...",
      "template": "Empty"
    },
    "linux:alloc1": {
      "aliases": [
        "10"
      ],
      "description": "...",
      "bug kinds": [],
      "template": "Common for Linux kernel modules",
      "RSG": {
        "models": [
          "alloc1.c"
        ],
        "aspects": [
          "alloc1.aspect"
        ]
      }
    },
    "linux:alloc2": {
      "aliases": [
        "43"
      ],
      "description": "...",
      "bug kinds": [],
      "template": "Common for Linux kernel modules",
      "RSG": {
        "models": [
          "alloc2.c"
        ],
        "aspects": [
          "alloc2.aspect"
        ]
      }
    },
    "linux:alloc3": {
      "aliases": [
        "77"
      ],
      "description": "...",
      "bug kinds": [],
      "template": "Common for Linux kernel modules",
      "RSG": {
        "models": [
          "alloc3.c"
        ],
        "aspects": [
          "alloc3.aspect"
        ]
      }
    },
    "linux:mmc:sdio_func": {
      "aliases": [
        "150"
      ],
      "description": "...",
      "bug kinds": [],
      "template": "Common for Linux kernel modules",
      "RSG": {
        "models": [
          "mmc/sdio_func.c"
        ],
        "aspects": [
          "mmc/sdio_func.aspect"
        ]
      }
    },
    "linux:module": {
      "aliases": [
        "8"
      ],
      "description": "...",
      "bug kinds": [],
      "template": "Common for Linux kernel modules",
      "RSG": {
        "models": [
          "module.c"
        ],
        "aspects": [
          "module.aspect"
        ]
      }
    },
    "linux:module:next": {
      "aliases": [
        "8"
      ],
      "description": "...",
      "bug kinds": [],
      "template": "Common for Linux kernel modules",
      "RSG": {
        "models": [
          "module.next.c"
        ],
        "aspects": [
          "module.next.aspect"
        ]
      }
    },
    "linux:mutex": {
      "aliases": [
        "32"
      ],
      "description": "...",
      "bug kinds": [
        "one thread:double acquisition",
        "one thread:unreleased at exit"
      ],
      "template": "Common for Linux kernel modules",
      "RSG": {
        "models": [
          "mutex.c"
        ],
        "aspects": [
          "mutex.aspect"
        ]
      }
    },
    "linux:mutex:as": {
      "description": "...",
      "bug kinds": [
        "one thread:double acquisition",
        "one thread:unreleased at exit"
      ],
      "template": "Argument signatures for Linux kernel modules",
      "ASE": {
        "request aspect": "mutex.request.aspect"
      },
      "TR": {
        "templates": [
          "mutex.c.tmpl",
          "mutex.aspect.tmpl"
        ]
      }
    },
    "linux:mutex:next": {
      "description": "...",
      "bug kinds": [
        "one thread:double acquisition",
        "one thread:unreleased at exit"
      ],
      "template": "Argument signatures for Linux kernel modules",
      "ASE": {
        "request aspect": "mutex.next.request.aspect"
      },
      "TR": {
        "templates": [
          "mutex.next.c.tmpl",
          "mutex.next.aspect.tmpl"
        ]
      }
    },
    "linux:rwlock": {
      "aliases": [
        "118"
      ],
      "description": "...",
      "bug kinds": [],
      "template": "Common for Linux kernel modules",
      "RSG": {
        "models": [
          "rwlock.c"
        ],
        "aspects": [
          "rwlock.aspect"
        ]
      }
    },
    "linux:spinlock:as": {
      "aliases": [
        "39"
      ],
      "description": "...",
      "bug kinds": [],
      "template": "Argument signatures for Linux kernel modules",
      "ASE": {
        "request aspect": "spinlock.request.aspect"
      },
      "TR": {
        "templates": [
          "spinlock.c.tmpl",
          "spinlock.aspect.tmpl"
        ]
      }
    },
    "linux:usb1": {
      "aliases": [
        "132"
      ],
      "description": "...",
      "bug kinds": [],
      "template": "Common for Linux kernel modules",
      "RSG": {
        "models": [
          "asm/atomic.c",
          "usb1.c"
        ],
        "aspects": [
          "asm/atomic.aspect",
          "usb1.aspect"
        ]
      }
    },
    "linux:usb2": {
      "aliases": [
        "134"
      ],
      "description": "...",
      "bug kinds": [],
      "template": "Common for Linux kernel modules",
      "RSG": {
        "models": [
          "usb2.c"
        ],
        "aspects": [
          "usb2.aspect"
        ]
      }
    },
    "linux:usb:gadget": {
      "aliases": [
        "106"
      ],
      "description": "...",
      "bug kinds": [],
      "template": "Common for Linux kernel modules",
      "RSG": {
        "models": [
          "usb/gadget.c"
        ],
        "aspects": [
          "usb/gadget.aspect"
        ]
      }
    }
  }
}<|MERGE_RESOLUTION|>--- conflicted
+++ resolved
@@ -90,13 +90,9 @@
               "rcv.h",
               "sv-comp.h"
             ],
-<<<<<<< HEAD
-            "additional aspects": []
-=======
             "additional aspects": [
               "headers.aspect"
             ]
->>>>>>> 755236ce
           }
         },
         {
