--- conflicted
+++ resolved
@@ -4,11 +4,7 @@
 
 {% if TableData.values|length %}
     {% timezone user.extended.timezone %}
-<<<<<<< HEAD
-    <table class="ui celled striped compact teal table tree alternate-color">
-=======
-    <table class="ui celled striped compact selectable teal table tree">
->>>>>>> 25010f17
+    <table class="ui celled striped compact selectable teal table tree alternate-color">
         <thead>
             {% for column_row in TableData.header %}
                 <tr>
