#
# Copyright (c) 2018 ISP RAS (http://www.ispras.ru)
# Ivannikov Institute for System Programming of the Russian Academy of Sciences
#
# Licensed under the Apache License, Version 2.0 (the "License");
# you may not use this file except in compliance with the License.
# You may obtain a copy of the License at
#
#     http://www.apache.org/licenses/LICENSE-2.0
#
# Unless required by applicable law or agreed to in writing, software
# distributed under the License is distributed on an "AS IS" BASIS,
# WITHOUT WARRANTIES OR CONDITIONS OF ANY KIND, either express or implied.
# See the License for the specific language governing permissions and
# limitations under the License.
#

import json

from django.conf import settings
from django.core.exceptions import ObjectDoesNotExist
from django.utils.translation import ugettext_lazy as _

from rest_framework import fields, serializers

from bridge.vars import PRIORITY, SCHEDULER_TYPE, JOB_WEIGHT, SCHEDULER_STATUS
from bridge.utils import logger, BridgeException

from users.models import SchedulerUser
from service.models import Scheduler

# Each Klever Core mode represents sets of values for following sets of attributes:
#   scheduling and decision weight:
#     job priority - see bridge.vars.PRIORITY for available values,
#     task scheduler - see bridge.vars.SCHEDULER_TYPE for available values,
#     max solving tasks per sub-job - positive number,
#     weight of decision - see vars.JOB_WEIGHT for available values,
#   parallelism:
#     pack - the identifier of default parallelism (see Parallelism.parallelism_packs for available values)
#       or parallelism values,
#     Example: ['slow'] or [1, 1, 1]
#   limits:
#     memory size - in GB,
#     number of CPU cores - if number <= 0 then any,
#     disk memory size - in GB,
#     CPU model,
#   logging:
#     console log level - see documentation for Python 3 and ConfigurationLogging.logging_levels
#       for available values,
#     console log formatter - one of formatters' identifiers from ConfigurationLogging.default_formatters,
#     file log level - like console log level,
#     file log formatter - like console log formatter,
#   various boolean values:
#     keep intermediate files,
#     upload input files of static verifiers,
#     upload other intermediate files,
#     ignore other instances,
#     ignore failed sub-jobs,
#     collect total code coverage,
# id 'file_conf' is reserved

LOGGING_LEVELS = ['NONE', 'CRITICAL', 'ERROR', 'WARNING', 'INFO', 'DEBUG', 'NOTSET']
DEFAULT_FORMATTER = (
    ('brief', _('Briefly'), "%(name)s %(levelname)5s> %(message)s"),
    ('detailed', _('In detail'), "%(asctime)s (%(filename)s:%(lineno)03d) %(name)s %(levelname)5s> %(message)s"),
    ('paranoid', _('Paranoidly'), "%(asctime)s (%(filename)s:%(lineno)03d) %(name)s "
                                  "(%(process)d) %(levelname)5s> %(message)s")
)
PARALLELISM_PACKS = [
    ('sequential', _('Sequentially'), ('1', '1', '1')),
    ('slow', _('Slowly'), ('1', '1', '1')),
    ('quick', _('Quickly'), ('1', '2', '1')),
    ('very quick', _('Very quickly'), ('1', '1.0', '2'))
]
KLEVER_CORE_DEF_MODES = [
    {
        'id': 'production', 'name': _('Production'),
<<<<<<< HEAD
        'data': {
            'priority': PRIORITY[2][0],
            'scheduler': SCHEDULER_TYPE[0][0],
            'max_tasks': 100,
            'job_weight': JOB_WEIGHT[1][0],
            'parallelism': ['1', '1', '1'],
            'memory': 1,
            'cpu_num': None,
            'disk_size': 100,
            'cpu_model': None,
            'console_level': 'NONE',
            'file_level': 'NONE',
            'console_formatter': DEFAULT_FORMATTER[0][2],
            'file_formatter': DEFAULT_FORMATTER[0][2],
            'keep_intermediate_files': False,
            'upload_verifiers_files': False,
            'upload_other_files': False,
            'ignore_instances': False,
            'ignore_subjobs': False,
            'total_coverage': True
        }
    },
    {
        'id': 'development', 'name': _('Development'),
        'data': {
            'priority': PRIORITY[3][0],
            'scheduler': SCHEDULER_TYPE[0][0],
            'max_tasks': 100,
            'job_weight': JOB_WEIGHT[0][0],
            'parallelism': ['1', '2', '1'],
            'memory': 1,
            'cpu_num': None,
            'disk_size': 100,
            'cpu_model': None,
            'console_level': 'INFO',
            'file_level': 'DEBUG',
            'console_formatter': DEFAULT_FORMATTER[1][2],
            'file_formatter': DEFAULT_FORMATTER[1][2],
            'keep_intermediate_files': True,
            'upload_verifiers_files': True,
            'upload_other_files': False,
            'ignore_instances': True,
            'ignore_subjobs': True,
            'total_coverage': True
        }
    },
    {
        'id': 'paranoid', 'name': _('Paranoid development'),
        'data': {
            'priority': PRIORITY[3][0],
            'scheduler': SCHEDULER_TYPE[0][0],
            'max_tasks': 100,
            'job_weight': JOB_WEIGHT[0][0],
            'parallelism': ['1', '2', '1'],
            'memory': 1,
            'cpu_num': None,
            'disk_size': 100,
            'cpu_model': None,
            'console_level': 'INFO',
            'file_level': 'DEBUG',
            'console_formatter': DEFAULT_FORMATTER[1][2],
            'file_formatter': DEFAULT_FORMATTER[2][2],
            'keep_intermediate_files': True,
            'upload_verifiers_files': True,
            'upload_other_files': True,
            'ignore_instances': True,
            'ignore_subjobs': True,
            'total_coverage': True
        }
=======
        'values': [
            ['LOW', '0', 100, '1'],
            ['slow'],
            [3.0, 0, 100.0, None],
            ['NONE', 'brief', 'NONE', 'brief'],
            [False, False, False, False, False, True]
        ]
    },
    {
        'id': 'development', 'name': _('Development'),
        'values': [
            ['IDLE', '0', 100, '0'],
            ['quick'],
            [5.0, 0, 100.0, None],
            ['INFO', 'detailed', 'DEBUG', 'detailed'],
            [True, True, False, True, True, True]
        ]
    },
    {
        'id': 'paranoid development', 'name': _('Paranoid development'),
        'values': [
            ['IDLE', '0', 100, '0'],
            ['quick'],
            [5.0, 0, 100.0, None],
            ['INFO', 'detailed', 'DEBUG', 'paranoid'],
            [True, True, True, True, True, True]
        ]
>>>>>>> 5eb363ce
    },
]


class ConfigurationSerializer(serializers.Serializer):
    priority = fields.ChoiceField(PRIORITY)
    scheduler = fields.ChoiceField(SCHEDULER_TYPE)
    max_tasks = fields.IntegerField(min_value=1)
    job_weight = fields.ChoiceField(JOB_WEIGHT)

    parallelism = fields.ListField(child=fields.RegexField(r'^\d+(\.\d+)?$'), min_length=3, max_length=3)

    memory = fields.FloatField()
    cpu_num = fields.IntegerField(allow_null=True, min_value=1)
    disk_size = fields.FloatField()
    cpu_model = fields.CharField(default='', allow_null=True, allow_blank=True)

    console_level = fields.ChoiceField(LOGGING_LEVELS)
    file_level = fields.ChoiceField(LOGGING_LEVELS)
    console_formatter = fields.CharField()
    file_formatter = fields.CharField()

    keep_intermediate_files = fields.BooleanField()
    upload_verifiers_files = fields.BooleanField()
    upload_other_files = fields.BooleanField()
    ignore_instances = fields.BooleanField()
    ignore_subjobs = fields.BooleanField()
    total_coverage = fields.BooleanField()


def get_configuration_value(name, value):
    if name == 'parallelism':
        for p_id, __, p_val in PARALLELISM_PACKS:
            if p_id == value:
                return {
                    'parallelism_0': p_val[0],
                    'parallelism_1': p_val[1],
                    'parallelism_2': p_val[2]
                }
    elif name == 'def_console_formatter':
        for f_id, __, f_val in DEFAULT_FORMATTER:
            if f_id == value:
                return {'console_formatter': f_val}
    elif name == 'def_file_formatter':
        for f_id, __, f_val in DEFAULT_FORMATTER:
            if f_id == value:
                return {'file_formatter': f_val}
    return {}


class GetConfiguration:
    def __init__(self, conf_name=None, file_conf=None, user_conf=None, last_run=None):
        if conf_name is not None:
            self.configuration = self.__get_default_conf_args(conf_name)
        elif user_conf is not None:
            self.configuration = self.__validate_conf(user_conf)
        elif file_conf is not None:
            self.configuration = self.__json_to_conf(file_conf)
        elif last_run is not None:
            with last_run.configuration.file as fp:
                self.configuration = self.__json_to_conf(fp)
        else:
            self.configuration = self.__get_default_conf_args(settings.DEF_KLEVER_CORE_MODE)

    def __get_default_conf_args(self, name):
        for mode in KLEVER_CORE_DEF_MODES:
            if name == mode['id']:
                return self.__validate_conf(mode['data'])
        raise ValueError('Unsupported default configuration identifier: "{0}"'.format(name))

    def __str_to_int_or_float(self, value):
        return float(value) if '.' in value else int(value)

    def __json_to_conf(self, file):
        filedata = json.loads(file.read().decode('utf8'))

        if not isinstance(filedata, dict):
            raise BridgeException(_('The file configuration is wrong'))

        # Get logging arguments
        formatters = {}
        for f in filedata['logging']['formatters']:
            formatters[f['name']] = f['value']
        loggers = {}
        for l in filedata['logging']['loggers']:
            if l['name'] == 'default':
                for l_h in l['handlers']:
                    loggers[l_h['name']] = {'formatter': formatters[l_h['formatter']], 'level': l_h['level']}

        configuration = {
            'priority': filedata['priority'],
            'scheduler': filedata['task scheduler'],
            'max_tasks': filedata['max solving tasks per sub-job'],
            'job_weight': filedata['weight'],
            'parallelism': [
                str(filedata['parallelism']['Sub-jobs processing']),
                str(filedata['parallelism']['Tasks generation']),
                str(filedata['parallelism']['Results processing']),
            ],
            'memory': filedata['resource limits']['memory size'] / 10 ** 9,
            'cpu_num': filedata['resource limits']['number of CPU cores'],
            'disk_size': filedata['resource limits']['disk memory size'] / 10 ** 9,
            'cpu_model': filedata['resource limits']['CPU model'],
            'console_level': loggers['console']['level'],
            'file_level': loggers['file']['level'],
            'console_formatter': loggers['console']['formatter'],
            'file_formatter': loggers['file']['formatter'],
            'keep_intermediate_files': filedata['keep intermediate files'],
            'upload_verifiers_files': filedata['upload input files of static verifiers'],
            'upload_other_files': filedata['upload other intermediate files'],
            'ignore_instances': filedata['ignore other instances'],
            'ignore_subjobs': filedata['ignore failed sub-jobs'],
            'total_coverage': filedata['collect total code coverage']
        }
        serializer = ConfigurationSerializer(data=configuration)
        serializer.is_valid(raise_exception=True)
        return serializer.data

    def for_json(self):
        return {
            'priority': self.configuration['priority'],
            'weight': self.configuration['job_weight'],
            'task scheduler': self.configuration['scheduler'],
            'max solving tasks per sub-job': self.configuration['max_tasks'],
            'resource limits': {
                'memory size': int(self.configuration['memory'] * 10 ** 9),
                'disk memory size': int(self.configuration['disk_size'] * 10 ** 9),
                'number of CPU cores': self.configuration['cpu_num'],
                'CPU model': self.configuration['cpu_model'] or None
            },
            'parallelism': {
                'Sub-jobs processing': self.__str_to_int_or_float(self.configuration['parallelism'][0]),
                'Tasks generation': self.__str_to_int_or_float(self.configuration['parallelism'][1]),
                'Results processing': self.__str_to_int_or_float(self.configuration['parallelism'][2])
            },
            'logging': {
                'formatters': [
                    {'name': 'formatter1', 'value': self.configuration['console_formatter']},
                    {'name': 'formatter2', 'value': self.configuration['file_formatter']}
                ],
                'loggers': [{'name': 'default', 'handlers': [
                    {'formatter': 'formatter1', 'level': self.configuration['console_level'], 'name': 'console'},
                    {'formatter': 'formatter2', 'level': self.configuration['file_level'], 'name': 'file'}
                ]}]
            },
            'keep intermediate files': self.configuration['keep_intermediate_files'],
            'upload input files of static verifiers': self.configuration['upload_verifiers_files'],
            'upload other intermediate files': self.configuration['upload_other_files'],
            'ignore other instances': self.configuration['ignore_instances'],
            'ignore failed sub-jobs': self.configuration['ignore_subjobs'],
            'collect total code coverage': self.configuration['total_coverage']
        }

    def __validate_conf(self, configuration):
        serializer = ConfigurationSerializer(data=configuration)
        serializer.is_valid(raise_exception=True)
        return serializer.data


class StartDecisionData:
    def __init__(self, user, **kwargs):
        try:
            self.conf = GetConfiguration(**kwargs).configuration
        except Exception as e:
            logger.exception(e)
            raise BridgeException(_('Configuration has wrong format'))

        self.modes = list((m['id'], m['name']) for m in KLEVER_CORE_DEF_MODES)
        self.need_auth = not SchedulerUser.objects.filter(user=user).exists()

        self.job_sch_err = None
        self.priorities = reversed(PRIORITY)
        self.job_weight = JOB_WEIGHT
        self.parallelism = PARALLELISM_PACKS
        self.levels = LOGGING_LEVELS
        self.formatters = DEFAULT_FORMATTER
        self.schedulers = self.__get_schedulers()

    def __get_schedulers(self):
        schedulers = []
        try:
            klever_sch = Scheduler.objects.get(type=SCHEDULER_TYPE[0][0])
        except ObjectDoesNotExist:
            raise BridgeException(_('Population has to be done first'))
        try:
            cloud_sch = Scheduler.objects.get(type=SCHEDULER_TYPE[1][0])
        except ObjectDoesNotExist:
            raise BridgeException(_('Population has to be done first'))
        if klever_sch.status == SCHEDULER_STATUS[1][0]:
            self.job_sch_err = _("The Klever scheduler is ailing")
        elif klever_sch.status == SCHEDULER_STATUS[2][0]:
            raise BridgeException(_('The Klever scheduler is disconnected'))
        schedulers.append([
            klever_sch.type, '{0} ({1})'.format(klever_sch.get_type_display(), klever_sch.get_status_display())
        ])
        if cloud_sch.status != SCHEDULER_STATUS[2][0]:
            schedulers.append([
                cloud_sch.type, '{0} ({1})'.format(cloud_sch.get_type_display(), cloud_sch.get_status_display())
            ])
        elif self.conf['scheduler'] == SCHEDULER_TYPE[1][0]:
            raise BridgeException(_('The scheduler for tasks is disconnected'))
        return schedulers<|MERGE_RESOLUTION|>--- conflicted
+++ resolved
@@ -30,33 +30,26 @@
 from service.models import Scheduler
 
 # Each Klever Core mode represents sets of values for following sets of attributes:
-#   scheduling and decision weight:
-#     job priority - see bridge.vars.PRIORITY for available values,
-#     task scheduler - see bridge.vars.SCHEDULER_TYPE for available values,
-#     max solving tasks per sub-job - positive number,
-#     weight of decision - see vars.JOB_WEIGHT for available values,
-#   parallelism:
-#     pack - the identifier of default parallelism (see Parallelism.parallelism_packs for available values)
-#       or parallelism values,
-#     Example: ['slow'] or [1, 1, 1]
-#   limits:
-#     memory size - in GB,
-#     number of CPU cores - if number <= 0 then any,
-#     disk memory size - in GB,
-#     CPU model,
-#   logging:
-#     console log level - see documentation for Python 3 and ConfigurationLogging.logging_levels
-#       for available values,
-#     console log formatter - one of formatters' identifiers from ConfigurationLogging.default_formatters,
-#     file log level - like console log level,
-#     file log formatter - like console log formatter,
-#   various boolean values:
-#     keep intermediate files,
-#     upload input files of static verifiers,
-#     upload other intermediate files,
-#     ignore other instances,
-#     ignore failed sub-jobs,
-#     collect total code coverage,
+#   priority - see bridge.vars.PRIORITY for available values (job priority),
+#   scheduler - see bridge.vars.SCHEDULER_TYPE for available values (task scheduler),
+#   max_tasks - positive number (max solving tasks per sub-job),
+#   job_weight - see vars.JOB_WEIGHT for available values (weight of decision),
+#   parallelism: [Sub-jobs processing, Tasks generation, Results processing]
+#   memory - memory size in GB,
+#   cpu_num - number of CPU cores; if number is None then any,
+#   disk_size - disk memory size in GB,
+#   cpu_model - CPU model,
+#   console_level - console log level; see documentation for Python 3 and
+#     ConfigurationLogging.logging_levels for available values,
+#   console_formatter - console log formatter,
+#   file_level - file log level; like console_level,
+#   file_formatter - file log formatter,
+#   keep_intermediate_files - keep intermediate files (bool),
+#   upload_verifiers_files - upload input files of static verifiers (bool),
+#   upload_other_files - upload other intermediate files (bool),
+#   ignore_instances - ignore other instances (bool),
+#   ignore_subjobs - ignore failed sub-jobs (bool),
+#   total_coverage - collect total code coverage (bool).
 # id 'file_conf' is reserved
 
 LOGGING_LEVELS = ['NONE', 'CRITICAL', 'ERROR', 'WARNING', 'INFO', 'DEBUG', 'NOTSET']
@@ -75,14 +68,13 @@
 KLEVER_CORE_DEF_MODES = [
     {
         'id': 'production', 'name': _('Production'),
-<<<<<<< HEAD
         'data': {
             'priority': PRIORITY[2][0],
             'scheduler': SCHEDULER_TYPE[0][0],
             'max_tasks': 100,
             'job_weight': JOB_WEIGHT[1][0],
             'parallelism': ['1', '1', '1'],
-            'memory': 1,
+            'memory': 3,
             'cpu_num': None,
             'disk_size': 100,
             'cpu_model': None,
@@ -106,7 +98,7 @@
             'max_tasks': 100,
             'job_weight': JOB_WEIGHT[0][0],
             'parallelism': ['1', '2', '1'],
-            'memory': 1,
+            'memory': 5,
             'cpu_num': None,
             'disk_size': 100,
             'cpu_model': None,
@@ -130,7 +122,7 @@
             'max_tasks': 100,
             'job_weight': JOB_WEIGHT[0][0],
             'parallelism': ['1', '2', '1'],
-            'memory': 1,
+            'memory': 5,
             'cpu_num': None,
             'disk_size': 100,
             'cpu_model': None,
@@ -145,36 +137,7 @@
             'ignore_subjobs': True,
             'total_coverage': True
         }
-=======
-        'values': [
-            ['LOW', '0', 100, '1'],
-            ['slow'],
-            [3.0, 0, 100.0, None],
-            ['NONE', 'brief', 'NONE', 'brief'],
-            [False, False, False, False, False, True]
-        ]
-    },
-    {
-        'id': 'development', 'name': _('Development'),
-        'values': [
-            ['IDLE', '0', 100, '0'],
-            ['quick'],
-            [5.0, 0, 100.0, None],
-            ['INFO', 'detailed', 'DEBUG', 'detailed'],
-            [True, True, False, True, True, True]
-        ]
-    },
-    {
-        'id': 'paranoid development', 'name': _('Paranoid development'),
-        'values': [
-            ['IDLE', '0', 100, '0'],
-            ['quick'],
-            [5.0, 0, 100.0, None],
-            ['INFO', 'detailed', 'DEBUG', 'paranoid'],
-            [True, True, True, True, True, True]
-        ]
->>>>>>> 5eb363ce
-    },
+    }
 ]
 
 
