--- conflicted
+++ resolved
@@ -43,7 +43,7 @@
 
 from reports.UploadReport import UploadReport
 
-ARCHIVE_FORMAT = 8
+ARCHIVE_FORMAT = 9
 
 
 class KleverCoreArchiveGen:
@@ -142,14 +142,9 @@
     def __job_data(self):
         return json.dumps({
             'archive_format': ARCHIVE_FORMAT, 'format': self.job.format, 'identifier': self.job.identifier,
-<<<<<<< HEAD
-            'status': self.job.status, 'files_map': self.arch_files, 'run_history': self.__add_run_history_files(),
-            'weight': self.job.weight, 'safe_marks': self.job.safe_marks, 'progress': self.__get_progress_data()
-=======
-            'type': self.job.type, 'status': self.job.status, 'files_map': self.arch_files, 'name': self.job.name,
+            'status': self.job.status, 'files_map': self.arch_files, 'name': self.job.name,
             'run_history': self.__add_run_history_files(), 'weight': self.job.weight, 'safe_marks': self.job.safe_marks,
             'progress': self.__get_progress_data()
->>>>>>> 80bae96b
         }, ensure_ascii=False, sort_keys=True, indent=4).encode('utf-8')
 
     def __get_progress_data(self):
@@ -417,7 +412,6 @@
         pass
 
 
-<<<<<<< HEAD
 class UploadTree:
     def __init__(self, parent_id, user, jobs_dir):
         self._parent = self.__get_parent(parent_id)
@@ -514,8 +508,6 @@
         pass
 
 
-=======
->>>>>>> 80bae96b
 class UploadJob:
     def __init__(self, parent, user, job_dir):
         self.parent = parent
@@ -585,11 +577,7 @@
         if not isinstance(jobdata, dict):
             raise ValueError('job.json file was not found or contains wrong data')
         # Check job data
-<<<<<<< HEAD
-        if any(x not in jobdata for x in ['format', 'status', 'files_map',
-=======
-        if any(x not in jobdata for x in ['format', 'type', 'status', 'files_map', 'name',
->>>>>>> 80bae96b
+        if any(x not in jobdata for x in ['format', 'name', 'status', 'files_map',
                                           'run_history', 'weight', 'safe_marks', 'progress']):
             raise BridgeException(_("The job archive was corrupted"))
         if jobdata.get('archive_format', 0) != ARCHIVE_FORMAT:
