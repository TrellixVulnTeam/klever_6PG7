--- conflicted
+++ resolved
@@ -1,13 +1,9 @@
 import json
 from types import MethodType
-<<<<<<< HEAD
 
 from reports.etv import error_trace_callstack, ErrorTraceCallstackTree, error_trace_model_functions
-
-=======
 from marks.models import MarkUnsafeConvert
 from marks.ConvertTrace import GetConvertedErrorTrace
->>>>>>> 2174e293
 
 # To create new funciton:
 # 1) Add created function to the class CompareTrace;
@@ -85,7 +81,6 @@
             return 1
         return int(err_trace_converted[0] == pattern[1] and err_trace_converted[1] == pattern[0])
 
-<<<<<<< HEAD
     def model_functions_compare(self):
         """
 If model functions are identical returns 1 else returns 0.
@@ -95,7 +90,7 @@
         if err_trace1 == err_trace2:
             return 1
         return 0
-=======
+
     def callstack_tree_compare(self):
         """
 If call stacks trees are identical returns 1 else returns 0.
@@ -108,10 +103,4 @@
         pattern = self.pattern_error_trace
         if err_trace_converted == pattern:
             return 1
-<<<<<<< HEAD
-        return int(json.loads(err_trace1)[0] == json.loads(err_trace2)[1] and
-                   json.loads(err_trace1)[1] == json.loads(err_trace2)[0])
->>>>>>> master
-=======
         return int(err_trace_converted[0] == pattern[1] and err_trace_converted[1] == pattern[0])
->>>>>>> 2174e293
