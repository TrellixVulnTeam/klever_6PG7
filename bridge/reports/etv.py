--- conflicted
+++ resolved
@@ -561,17 +561,14 @@
             call_stack2.pop()
         if 'warning' in n.attr:
             break
-<<<<<<< HEAD
     return [call_stack1, call_stack2]
-=======
-    return json.dumps([call_stack1, call_stack2])
 
 
 class ErrorTraceCallstackTree(object):
     def __init__(self, error_trace):
         self._error_trace = error_trace
         self._edge_trace1, self._edge_trace2 = self.__get_edge_traces()
-        self.trace = json.dumps([self.__get_tree(self._edge_trace1), self.__get_tree(self._edge_trace2)])
+        self.trace = [self.__get_tree(self._edge_trace1), self.__get_tree(self._edge_trace2)]
 
     def __get_edge_traces(self):
         try:
@@ -654,5 +651,4 @@
             for f_data in level:
                 new_level.append(f_data['name'])
             just_names.append(' '.join(sorted(str(x) for x in new_level)))
-        return json.dumps(just_names)
->>>>>>> 86a85319
+        return just_names