--- conflicted
+++ resolved
@@ -18,10 +18,6 @@
 import os
 import re
 import json
-<<<<<<< HEAD
-import hashlib
-=======
->>>>>>> 25fb1752
 from types import FunctionType
 from django.contrib.auth.models import User
 from django.core.exceptions import ObjectDoesNotExist, MultipleObjectsReturned
@@ -29,7 +25,7 @@
 from django.utils.translation import override, ungettext_lazy
 from bridge.vars import JOB_CLASSES, SCHEDULER_TYPE, USER_ROLES, JOB_ROLES, MARK_STATUS, MARK_TYPE
 from bridge.settings import DEFAULT_LANGUAGE, BASE_DIR
-from bridge.utils import file_get_or_create, unique_id
+from bridge.utils import file_get_or_create, unique_id, BridgeException
 from users.models import Extended
 from jobs.utils import create_job
 from jobs.models import Job, JobFile
@@ -56,13 +52,6 @@
         user.save()
 
 
-<<<<<<< HEAD
-=======
-class PopulationError(Exception):
-    pass
-
-
->>>>>>> 25fb1752
 class Population(object):
     def __init__(self, user=None, manager=None, service=None):
         self.changes = {}
@@ -130,14 +119,10 @@
 
     def __get_manager(self, manager_username, manager_password):
         if manager_username is None:
-<<<<<<< HEAD
-            return Extended.objects.filter(role=USER_ROLES[2][0])[0].user
-=======
             try:
                 return Extended.objects.filter(role=USER_ROLES[2][0])[0].user
             except IndexError:
-                raise PopulationError('There are no managers in the system')
->>>>>>> 25fb1752
+                raise BridgeException('There are no managers in the system')
         try:
             manager = User.objects.get(username=manager_username)
         except ObjectDoesNotExist:
@@ -192,48 +177,28 @@
         default_jobs_dir = os.path.join(BASE_DIR, 'jobs', 'presets')
         for jobdir in [os.path.join(default_jobs_dir, x) for x in os.listdir(default_jobs_dir)]:
             if not os.path.exists(os.path.join(jobdir, JOB_SETTINGS_FILE)):
-<<<<<<< HEAD
-                raise ValueError('There is default job without settings file (%s)' % jobdir)
-            with open(os.path.join(jobdir, JOB_SETTINGS_FILE), encoding='utf8') as fp:
-                job_settings = json.load(fp)
-            if any(x not in job_settings for x in ['name', 'class', 'description']):
-                raise ValueError('Default job settings must contain name, class and description. Job in "%s" has %s' % (
-                    jobdir, str(list(job_settings))
-                ))
-            if job_settings['class'] not in list(x[0] for x in JOB_CLASSES):
-                raise ValueError(
-                    'Default job class is wrong: %s. See bridge.vars.JOB_CLASSES for choice.' % job_settings['class']
-                )
-            if len(job_settings['name']) == 0:
-                raise ValueError('Default job name is required')
-            try:
-                parent = Job.objects.get(parent=None, type=job_settings['class'])
-            except ObjectDoesNotExist:
-                raise Exception(
-=======
-                raise PopulationError('There is default job without settings file (%s)' % jobdir)
+                raise BridgeException('There is default job without settings file (%s)' % jobdir)
             with open(os.path.join(jobdir, JOB_SETTINGS_FILE), encoding='utf8') as fp:
                 try:
                     job_settings = json.load(fp)
                 except Exception as e:
-                    raise PopulationError('The default job settings file is wrong json: %s' % e)
+                    raise BridgeException('The default job settings file is wrong json: %s' % e)
             if any(x not in job_settings for x in ['name', 'class', 'description']):
-                raise PopulationError(
+                raise BridgeException(
                     'Default job settings must contain name, class and description. Job in "%s" has %s' % (
                         jobdir, str(list(job_settings))
                     )
                 )
             if job_settings['class'] not in list(x[0] for x in JOB_CLASSES):
-                raise PopulationError(
+                raise BridgeException(
                     'Default job class is wrong: %s. See bridge.vars.JOB_CLASSES for choice.' % job_settings['class']
                 )
             if len(job_settings['name']) == 0:
-                raise PopulationError('Default job name is required')
+                raise BridgeException('Default job name is required')
             try:
                 parent = Job.objects.get(parent=None, type=job_settings['class'])
             except ObjectDoesNotExist:
-                raise PopulationError(
->>>>>>> 25fb1752
+                raise BridgeException(
                     "Main jobs were not created (can't find main job with class %s)" % job_settings['class']
                 )
             job = create_job({
@@ -244,11 +209,6 @@
                 'parent': parent,
                 'filedata': self.__get_filedata(jobdir)
             })
-<<<<<<< HEAD
-            if not isinstance(job, Job):
-                raise ValueError('Default job was not created: %s' % job)
-=======
->>>>>>> 25fb1752
             if 'default_jobs' not in self.changes:
                 self.changes['default_jobs'] = []
             self.changes['default_jobs'].append([job.name, job.identifier])
@@ -265,18 +225,12 @@
                     continue
                 self.cnt += 1
                 if os.path.isfile(f):
-<<<<<<< HEAD
-=======
-                    try:
-                        with open(f, mode='rb') as fp:
-                            check_sum = file_get_or_create(fp, base_f, JobFile, True)[1]
-                    except Exception as e:
-                        raise PopulationError('One of the job files was not uploaded (%s): %s' % (f, e))
->>>>>>> 25fb1752
+                    with open(f, mode='rb') as fp:
+                        check_sum = file_get_or_create(fp, base_f, JobFile, True)[1]
                     fdata.append({
                         'id': self.cnt,
                         'parent': self.dir_info[parent_name] if parent_name in self.dir_info else None,
-                        'hash_sum': file_get_or_create(open(f, 'rb'), base_f, True)[1],
+                        'hash_sum': check_sum,
                         'title': base_f,
                         'type': '1'
                     })
@@ -302,11 +256,6 @@
             for mark_settings in [os.path.join(component_dir, x) for x in os.listdir(component_dir)]:
                 data = None
                 with open(mark_settings, encoding='utf8') as fp:
-<<<<<<< HEAD
-                    data = json.load(fp)
-                if not isinstance(data, dict) or any(x not in data for x in ['function', 'pattern']):
-                    raise ValueError('Wrong unknown mark data format: %s' % mark_settings)
-=======
                     try:
                         data = json.load(fp)
                     except Exception as e:
@@ -316,16 +265,15 @@
                             with open(path_to_json, encoding='utf8') as fp2:
                                 data = json.load(fp2)
                         except Exception:
-                            raise PopulationError("Can't parse json data of unknown mark: %s (\"%s\")" % (
+                            raise BridgeException("Can't parse json data of unknown mark: %s (\"%s\")" % (
                                 e, os.path.relpath(mark_settings, presets_dir)
                             ))
                 if not isinstance(data, dict) or any(x not in data for x in ['function', 'pattern']):
-                    raise PopulationError('Wrong unknown mark data format: %s' % mark_settings)
+                    raise BridgeException('Wrong unknown mark data format: %s' % mark_settings)
                 try:
                     re.compile(data['function'])
                 except re.error:
                     raise ValueError('Wrong regular expression: "%s"' % data['function'])
->>>>>>> 25fb1752
                 if 'link' not in data:
                     data['link'] = ''
                 if 'description' not in data:
@@ -336,17 +284,9 @@
                     data['is_modifiable'] = True
                 if data['status'] not in list(x[0] for x in MARK_STATUS) or len(data['function']) == 0 \
                         or not 0 < len(data['pattern']) <= 15 or not isinstance(data['is_modifiable'], bool):
-<<<<<<< HEAD
-                    raise ValueError('Wrong unknown mark data: %s' % mark_settings)
-                try:
-                    MarkUnknown.objects.get(
-                        component__name=component, function=data['function'], problem_pattern=data['pattern']
-                    )
-=======
-                    raise PopulationError('Wrong unknown mark data: %s' % mark_settings)
+                    raise BridgeException('Wrong unknown mark data: %s' % mark_settings)
                 try:
                     MarkUnknown.objects.get(component__name=component, problem_pattern=data['pattern'])
->>>>>>> 25fb1752
                 except ObjectDoesNotExist:
                     mark = MarkUnknown.objects.create(
                         identifier=unique_id(), component=Component.objects.get_or_create(name=component)[0],
@@ -383,21 +323,14 @@
         if not os.path.isfile(preset_tags):
             return 0
         with open(preset_tags, mode='rb') as fp:
-<<<<<<< HEAD
-            res = CreateTagsFromFile(fp, tag_type, True)
-            if res.error is not None:
-                raise Exception(res.error)
-        return res.number_of_created
-=======
             try:
                 res = CreateTagsFromFile(fp, tag_type, True)
             except Exception as e:
-                raise PopulationError("Error while creating tags: %s" % str(e))
+                raise BridgeException("Error while creating tags: %s" % str(e))
             return res.number_of_created
 
     def __is_not_used(self):
         pass
->>>>>>> 25fb1752
 
 
 # Example argument: {'username': 'myname', 'password': '12345', 'last_name': 'Mylastname', 'first_name': 'Myfirstname'}
