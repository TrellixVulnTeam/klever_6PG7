# -*- coding: utf-8 -*-

import os
import json

BASE_DIR = os.path.dirname(os.path.dirname(os.path.abspath(__file__)))

LOGIN_URL = '/users/signin/'

SECRET_KEY = '-u7-e699vgy%8uu_ng%%h68v7k8txs&=(ki+6eh88y-yb9mspw'

DEBUG = True

LOGGING = {
    'version': 1,
    'handlers': {
        'console':{
            'level': 'DEBUG',
            'class': 'logging.StreamHandler',
        },
    },
    'loggers': {
        'django.request': {
            'handlers': ['console'],
            'propagate': True,
            'level': 'DEBUG',
        }
    },
}

ALLOWED_HOSTS = []

INSTALLED_APPS = (
    'django.contrib.admin',
    'django.contrib.auth',
    'django.contrib.contenttypes',
    'django.contrib.sessions',
    'django.contrib.messages',
    'django.contrib.staticfiles',
    'users', 'jobs', 'marks', 'reports', 'service', 'tools'
)

MIDDLEWARE_CLASSES = (
    'django.contrib.sessions.middleware.SessionMiddleware',
    'django.middleware.locale.LocaleMiddleware',
    'django.middleware.common.CommonMiddleware',
    'django.middleware.csrf.CsrfViewMiddleware',
    'django.contrib.auth.middleware.AuthenticationMiddleware',
    'django.contrib.auth.middleware.SessionAuthenticationMiddleware',
    'django.contrib.messages.middleware.MessageMiddleware',
    'django.middleware.clickjacking.XFrameOptionsMiddleware',
    'django.middleware.security.SecurityMiddleware',
)

ROOT_URLCONF = 'bridge.urls'

TEMPLATES = [
    {
        'BACKEND': 'django.template.backends.django.DjangoTemplates',
        'DIRS': [os.path.join(BASE_DIR, 'templates')],
        'APP_DIRS': True,
        'OPTIONS': {
            'context_processors': [
                'django.template.context_processors.debug',
                'django.template.context_processors.request',
                'django.template.context_processors.tz',
                'django.contrib.auth.context_processors.auth',
                'django.contrib.messages.context_processors.messages',
            ],
            'debug': DEBUG
        },
    },
]

WSGI_APPLICATION = 'bridge.wsgi.application'

<<<<<<< HEAD
DATABASES = {
    'default': {
        'ENGINE': 'django.db.backends.mysql',
        'OPTIONS': {'read_default_file': os.path.join(BASE_DIR, 'bridge', 'mysql-db.cnf')},
    }
}
=======
DATABASES = {'default': {'ENGINE': 'django.db.backends.postgresql_psycopg2'}}

DATABASES['default'].update(
    json.loads(''.join(open(os.path.join(BASE_DIR, 'bridge', 'postgres-db.json'), 'r').read().split('\n')))
)
>>>>>>> 3da8667a

LANGUAGE_CODE = 'en-us'

LANGUAGES = (
    ('ru', 'Русский'),
)
LOCALE_PATHS = (
    os.path.join(BASE_DIR, 'locale'),
)
DEFAULT_LANGUAGE = 'en-us'

TIME_ZONE = 'UTC'

USE_I18N = True

USE_L10N = True

USE_TZ = True

STATIC_URL = '/static/'

STATICFILES_DIRS = (os.path.join(BASE_DIR, 'static'),)

MEDIA_URL = '/media/'

MEDIA_ROOT = os.path.join(BASE_DIR, 'media')

DEF_KLEVER_CORE_RESTRICTIONS = {
    'max_ram': '1.0',
    'max_cpus': '2',
    'max_disk': '100.0',
    'max_wall_time': '',
    'max_cpu_time': '',
    'cpu_model': '',
}

DEF_KLEVER_CORE_CONFIGURATION = {
    'debug': True,
    'allow_local_dir': True,  # Allow use of local source directories
    'priority': 'LOW',  # See bridge.vars.PRIORITY for more options
    'avtg_priority': 'balance',  # See service.utils.AVTG_PRIORITY for more options
    'formatters': {
        'console': "%(name)s %(levelname)5s> %(message)s",
        'file': "%(asctime)s (%(filename)s:%(lineno)03d) %(name)s %(levelname)5s> %(message)s"
    },
    'parallelism': {
        'linux_kernel_build': '1.0',
        'tasks_generation': '1.0'
    }
}

# TODO: use dictionary rather than several variables as above. Don't forget to fix production.py as well.
DEF_USER_DATAFORMAT = 'hum'  # See bridge.vars.DATAFORMAT for options

DEF_USER_LANGUAGE = 'en'  # See bridge.vars.LANGUAGES for options

DEF_USER_TIMEZONE = 'Europe/Moscow'  # See pytz.common_timezones for options

DEF_USER_ACCURACY = 2  # 0 - 10<|MERGE_RESOLUTION|>--- conflicted
+++ resolved
@@ -74,20 +74,11 @@
 
 WSGI_APPLICATION = 'bridge.wsgi.application'
 
-<<<<<<< HEAD
-DATABASES = {
-    'default': {
-        'ENGINE': 'django.db.backends.mysql',
-        'OPTIONS': {'read_default_file': os.path.join(BASE_DIR, 'bridge', 'mysql-db.cnf')},
-    }
-}
-=======
 DATABASES = {'default': {'ENGINE': 'django.db.backends.postgresql_psycopg2'}}
 
 DATABASES['default'].update(
     json.loads(''.join(open(os.path.join(BASE_DIR, 'bridge', 'postgres-db.json'), 'r').read().split('\n')))
 )
->>>>>>> 3da8667a
 
 LANGUAGE_CODE = 'en-us'
 
