{
  "project": "Linux",
  "extra results processing": "validation",
  "requirement specifications": ["memory safety"],
  "ideal verdicts": [{"ideal verdict": "unsafe"}],
  "sub-jobs": [
    {
      "build base": "linux/validation/3.14+ usb serial bugs/1568c58d11a7c8~",
      "targets": ["drivers/usb/serial/io_edgeport.ko"],
      "data": {"bug identifier": "1568c58d11a7c8~"},
      "specifications set": "5.5"
    },
    {
      "build base": "linux/validation/3.14+ usb serial bugs/1568c58d11a7c8",
      "targets": ["drivers/usb/serial/io_edgeport.ko"],
      "ideal verdicts": [{"ideal verdict": "safe"}],
      "data": {"bug identifier": "1568c58d11a7c8~"},
      "specifications set": "5.5"
    },
    {
      "build base": "linux/validation/3.14+ usb serial bugs/5dfdd24eb3d39d~",
      "targets": ["drivers/usb/serial/ti_usb_3410_5052.ko"],
      "data": {"bug identifier": "5dfdd24eb3d39d~"},
      "specifications set": "4.17"
    },
    {
      "build base": "linux/validation/3.14+ usb serial bugs/5dfdd24eb3d39d",
      "targets": ["drivers/usb/serial/ti_usb_3410_5052.ko"],
      "ideal verdicts": [{"ideal verdict": "safe"}],
      "data": {"bug identifier": "5dfdd24eb3d39d~"},
      "specifications set": "4.17"
    },
    {
      "build base": "linux/validation/3.14+ usb serial bugs/691a03cfe8ca48~",
      "targets": ["drivers/usb/serial/io_ti.ko"],
      "data": {"bug identifier": "691a03cfe8ca48~"},
      "specifications set": "4.17"
    },
    {
      "build base": "linux/validation/3.14+ usb serial bugs/691a03cfe8ca48",
      "targets": ["drivers/usb/serial/io_ti.ko"],
      "ideal verdicts": [{"ideal verdict": "safe"}],
      "data": {"bug identifier": "691a03cfe8ca48~"},
      "specifications set": "4.17"
    },
    {
      "build base": "linux/validation/3.14+ usb serial bugs/74d471b598444b~",
      "targets": ["drivers/usb/serial/garmin_gps.ko"],
      "data": {"bug identifier": "74d471b598444b~"},
      "specifications set": "4.17"
    },
    {
      "build base": "linux/validation/3.14+ usb serial bugs/74d471b598444b",
      "targets": ["drivers/usb/serial/garmin_gps.ko"],
      "ideal verdicts": [{"ideal verdict": "safe"}],
      "data": {"bug identifier": "74d471b598444b~"},
      "specifications set": "4.17"
    },
    {
      "build base": "linux/validation/3.14+ usb serial bugs/0b1d250afb8eb9~",
      "targets": ["drivers/usb/serial/io_ti.ko"],
      "data": {"bug identifier": "0b1d250afb8eb9~"},
      "specifications set": "4.15"
    },
    {
      "build base": "linux/validation/3.14+ usb serial bugs/0b1d250afb8eb9",
      "targets": ["drivers/usb/serial/io_ti.ko"],
      "ideal verdicts": [{"ideal verdict": "safe"}],
      "data": {"bug identifier": "0b1d250afb8eb9~"},
      "specifications set": "4.15"
    },
    {
      "build base": "linux/validation/3.14+ usb serial bugs/c4ac4496e835b7~",
      "targets": ["drivers/usb/serial/garmin_gps.ko"],
      "data": {"bug identifier": "c4ac4496e835b7~"},
      "specifications set": "4.6.7"
    },
    {
      "build base": "linux/validation/3.14+ usb serial bugs/c4ac4496e835b7",
      "targets": ["drivers/usb/serial/garmin_gps.ko"],
      "ideal verdicts": [{"ideal verdict": "safe"}],
      "data": {"bug identifier": "c4ac4496e835b7~"},
      "specifications set": "4.6.7"
    },
    {
      "build base": "linux/validation/3.14+ usb serial bugs/647024a7df3601~",
      "targets": ["drivers/usb/serial/usbserial.ko"],
      "data": {"bug identifier": "647024a7df3601~"},
      "specifications set": "4.6.7"
    },
    {
      "build base": "linux/validation/3.14+ usb serial bugs/647024a7df3601",
      "targets": ["drivers/usb/serial/usbserial.ko"],
      "ideal verdicts": [{"ideal verdict": "safe"}],
      "data": {"bug identifier": "647024a7df3601~"},
      "specifications set": "4.6.7"
    },
    {
      "build base": "linux/validation/3.14+ usb serial bugs/c8d62957d450cc~",
      "targets": ["drivers/usb/serial/io_edgeport.ko"],
      "data": {"bug identifier": "c8d62957d450cc~"},
      "specifications set": "4.6.7"
    },
    {
      "build base": "linux/validation/3.14+ usb serial bugs/c8d62957d450cc",
      "targets": ["drivers/usb/serial/io_edgeport.ko"],
      "ideal verdicts": [{"ideal verdict": "safe"}],
      "data": {"bug identifier": "c8d62957d450cc~"},
      "specifications set": "4.6.7"
    },
<<<<<<< HEAD
    {
      "build base": "validation/c5c0c55598cefc~",
      "targets": ["drivers/usb/serial/io_edgeport.ko"],
      "data": {"bug identifier": "c5c0c55598cefc~"},
      "specifications set": "4.6.7"
    },
    {
      "build base": "validation/c5c0c55598cefc",
      "targets": ["drivers/usb/serial/io_edgeport.ko"],
      "ideal verdicts": [{"ideal verdict": "safe"}],
      "data": {"bug identifier": "c5c0c55598cefc~"},
      "specifications set": "4.6.7"
    },
    {
      "build base": "validation/028635d6b5b42d~",
=======
     {
      "build base": "linux/validation/3.14+ usb serial bugs/028635d6b5b42d~",
>>>>>>> 18f21915
      "targets": ["drivers/usb/serial/mxu11x0.ko"],
      "data": {"bug identifier": "028635d6b5b42d~"},
      "specifications set": "4.6.7"
    },
    {
      "build base": "linux/validation/3.14+ usb serial bugs/028635d6b5b42d",
      "targets": ["drivers/usb/serial/mxu11x0.ko"],
      "ideal verdicts": [{"ideal verdict": "safe"}],
      "data": {"bug identifier": "028635d6b5b42d~"},
      "specifications set": "4.6.7"
    },
<<<<<<< HEAD
    {
      "build base": "validation/db81de767e3757~",
=======
     {
      "build base": "linux/validation/3.14+ usb serial bugs/db81de767e3757~",
>>>>>>> 18f21915
      "targets": ["drivers/usb/serial/mxuport.ko"],
      "data": {"bug identifier": "db81de767e3757~"},
      "specifications set": "4.6.7"
    },
    {
      "build base": "linux/validation/3.14+ usb serial bugs/db81de767e3757",
      "targets": ["drivers/usb/serial/mxuport.ko"],
      "ideal verdicts": [{"ideal verdict": "safe"}],
      "data": {"bug identifier": "db81de767e3757~"},
      "specifications set": "4.6.7"
    },
    {
      "build base": "validation/d979e9f9ecab04~",
      "targets": ["drivers/usb/serial/usbserial.ko"],
      "data": {"bug identifier": "d979e9f9ecab04~"},
      "specifications set": "3.14"
    },
    {
      "build base": "validation/d979e9f9ecab04",
      "targets": ["drivers/usb/serial/usbserial.ko"],
      "ideal verdicts": [{"ideal verdict": "safe"}],
      "data": {"bug identifier": "d979e9f9ecab04~"},
      "specifications set": "3.14"
    },
    {
      "build base": "validation/aea1ae8760314e~",
      "targets": ["drivers/usb/serial/ftdi_sio.ko"],
      "data": {"bug identifier": "aea1ae8760314e~"},
      "specifications set": "3.14"
    },
    {
      "build base": "validation/aea1ae8760314e",
      "targets": ["drivers/usb/serial/ftdi_sio.ko"],
      "ideal verdicts": [{"ideal verdict": "safe"}],
      "data": {"bug identifier": "aea1ae8760314e~"},
      "specifications set": "3.14"
    },
    {
      "build base": "validation/d5afce82e131eb~",
      "targets": ["drivers/usb/serial/keyspan.ko"],
      "data": {"bug identifier": "d5afce82e131eb~"},
      "specifications set": "3.14"
    },
    {
      "build base": "validation/d5afce82e131eb",
      "targets": ["drivers/usb/serial/keyspan.ko"],
      "ideal verdicts": [{"ideal verdict": "safe"}],
      "data": {"bug identifier": "d5afce82e131eb~"},
      "specifications set": "3.14"
    },
    {
      "build base": "validation/014333f77c0b71~",
      "targets": ["drivers/usb/serial/sierra.ko"],
      "data": {"bug identifier": "014333f77c0b71~"},
      "specifications set": "3.14"
    },
    {
      "build base": "validation/014333f77c0b71",
      "targets": ["drivers/usb/serial/sierra.ko"],
      "ideal verdicts": [{"ideal verdict": "safe"}],
      "data": {"bug identifier": "014333f77c0b71~"},
      "specifications set": "3.14"
    },
    {
      "build base": "validation/7fdd26a01eb7b6~",
      "targets": ["drivers/usb/serial/sierra.ko"],
      "data": {"bug identifier": "7fdd26a01eb7b6~"},
      "specifications set": "3.14"
    },
    {
      "build base": "validation/7fdd26a01eb7b6",
      "targets": ["drivers/usb/serial/sierra.ko"],
      "ideal verdicts": [{"ideal verdict": "safe"}],
      "data": {"bug identifier": "7fdd26a01eb7b6~"},
      "specifications set": "3.14"
    },
    {
      "build base": "validation/8452727de70f6a~",
      "targets": ["drivers/usb/serial/sierra.ko"],
      "data": {"bug identifier": "8452727de70f6a~"},
      "specifications set": "3.14"
    },
    {
      "build base": "validation/8452727de70f6a",
      "targets": ["drivers/usb/serial/sierra.ko"],
      "ideal verdicts": [{"ideal verdict": "safe"}],
      "data": {"bug identifier": "8452727de70f6a~"},
      "specifications set": "3.14"
    }
  ],
  "TODO": [
    {
      "build base": "linux/validation/3.14+ usb serial bugs/1251dab9e0a2c4~",
      "targets": ["drivers/usb/serial/whiteheat.ko"],
      "data": {"bug identifier": "1251dab9e0a2c4~"},
      "specifications set": "5.5"
    },
    {
      "build base": "linux/validation/3.14+ usb serial bugs/1251dab9e0a2c4",
      "targets": ["drivers/usb/serial/whiteheat.ko"],      
      "ideal verdicts": [{"ideal verdict": "safe"}],
      "data": {"bug identifier": "1251dab9e0a2c4~"},
      "specifications set": "5.5"
    },
    {
      "build base": "linux/validation/3.14+ usb serial bugs/299d7572e46f98~",
      "targets": ["drivers/usb/serial/usbserial.ko"],
      "data": {"bug identifier": "299d7572e46f98~"},
      "specifications set": "4.17"
    },
    {
      "build base": "linux/validation/3.14+ usb serial bugs/299d7572e46f98",
      "targets": ["drivers/usb/serial/usbserial.ko"],      
      "ideal verdicts": [{"ideal verdict": "safe"}],
      "data": {"bug identifier": "299d7572e46f98~"},
      "specifications set": "4.17"
    },
    {
      "build base": "linux/validation/3.14+ usb serial bugs/bd998c2e0df046~",
      "targets": ["drivers/usb/serial/usbserial.ko"],
      "data": {"bug identifier": "bd998c2e0df046~"},
      "specifications set": "4.17"
    },
    {
      "build base": "linux/validation/3.14+ usb serial bugs/bd998c2e0df046",
      "targets": ["drivers/usb/serial/usbserial.ko"],      
      "ideal verdicts": [{"ideal verdict": "safe"}],
      "data": {"bug identifier": "bd998c2e0df046~"},
      "specifications set": "4.15"
    },
    {
      "build base": "linux/validation/3.14+ usb serial bugs/d0559a2f294c9b~",
      "targets": ["drivers/usb/serial/ftdi_sio.ko"],
      "data": {"bug identifier": "d0559a2f294c9b~"},
      "specifications set": "4.15"
    },
    {
      "build base": "linux/validation/3.14+ usb serial bugs/d0559a2f294c9b",
      "targets": ["drivers/usb/serial/ftdi_sio.ko"],      
      "ideal verdicts": [{"ideal verdict": "safe"}],
      "data": {"bug identifier": "d0559a2f294c9b~"},
      "specifications set": "4.15"
    },
    {
      "build base": "linux/validation/3.14+ usb serial bugs/db9240662a44e1~",
      "targets": ["drivers/usb/serial/ftdi_sio.ko"],
      "data": {"bug identifier": "db9240662a44e1~"},
      "specifications set": "4.15"
    },
    {
      "build base": "linux/validation/3.14+ usb serial bugs/db9240662a44e1",
      "targets": ["drivers/usb/serial/ftdi_sio.ko"],      
      "ideal verdicts": [{"ideal verdict": "safe"}],
      "data": {"bug identifier": "db9240662a44e1~"},
      "specifications set": "4.15"
    },
    {
      "build base": "linux/validation/3.14+ usb serial bugs/8c76d7cd520ebf~",
      "targets": ["drivers/usb/serial/safe_serial.ko"],
      "data": {"bug identifier": "8c76d7cd520ebf~"},
      "specifications set": "4.15"
    },
    {
      "build base": "linux/validation/3.14+ usb serial bugs/8c76d7cd520ebf",
      "targets": ["drivers/usb/serial/safe_serial.ko"],      
      "ideal verdicts": [{"ideal verdict": "safe"}],
      "data": {"bug identifier": "8c76d7cd520ebf~"},
      "specifications set": "4.15"
    },
    {
      "build base": "linux/validation/3.14+ usb serial bugs/654b404f2a222f~",
      "targets": ["drivers/usb/serial/io_ti.ko"],
      "data": {"bug identifier": "654b404f2a222f~"},
      "specifications set": "4.15"
    },
    {
      "build base": "linux/validation/3.14+ usb serial bugs/654b404f2a222f",
      "targets": ["drivers/usb/serial/io_ti.ko"],      
      "ideal verdicts": [{"ideal verdict": "safe"}],
      "data": {"bug identifier": "654b404f2a222f~"},
      "specifications set": "4.15"
    },
    {
      "build base": "linux/validation/3.14+ usb serial bugs/5182c2cf2a9bfb~",
      "targets": ["drivers/usb/serial/mos7840.ko"],
      "data": {"bug identifier": "5182c2cf2a9bfb~"},
      "specifications set": "4.15"
    },
    {
      "build base": "linux/validation/3.14+ usb serial bugs/5182c2cf2a9bfb",
      "targets": ["drivers/usb/serial/mos7840.ko"],      
      "ideal verdicts": [{"ideal verdict": "safe"}],
      "data": {"bug identifier": "5182c2cf2a9bfb~"},
      "specifications set": "4.15"
    },
    {
      "build base": "linux/validation/3.14+ usb serial bugs/e4457d9798adb9~",
      "targets": ["drivers/usb/serial/io_edgeport.ko"],
      "data": {"bug identifier": "e4457d9798adb9~"},
      "specifications set": "4.15"
    },
    {
      "build base": "linux/validation/3.14+ usb serial bugs/e4457d9798adb9",
      "targets": ["drivers/usb/serial/io_edgeport.ko"],      
      "ideal verdicts": [{"ideal verdict": "safe"}],
      "data": {"bug identifier": "e4457d9798adb9~"},
      "specifications set": "4.6.7"
    },
    {
      "build base": "linux/validation/3.14+ usb serial bugs/4e2da44691cffb~",
      "targets": ["drivers/usb/serial/ch341.ko"],
      "data": {"bug identifier": "4e2da44691cffb~"},
      "specifications set": "4.6.7"
    },
    {
      "build base": "linux/validation/3.14+ usb serial bugs/4e2da44691cffb",
      "targets": ["drivers/usb/serial/ch341.ko"],      
      "ideal verdicts": [{"ideal verdict": "safe"}],
      "data": {"bug identifier": "4e2da44691cffb~"},
      "specifications set": "4.6.7"
    },
    {
      "build base": "linux/validation/3.14+ usb serial bugs/ef079936d3cd09~",
      "targets": ["drivers/usb/serial/ti_usb_3410_5052.ko"],
      "data": {"bug identifier": "ef079936d3cd09~"},
      "specifications set": "4.6.7"
    },
    {
      "build base": "linux/validation/3.14+ usb serial bugs/ef079936d3cd09",
      "targets": ["drivers/usb/serial/ti_usb_3410_5052.ko"],      
      "ideal verdicts": [{"ideal verdict": "safe"}],
      "data": {"bug identifier": "ef079936d3cd09~"},
      "specifications set": "4.6.7"
    },
    {
      "build base": "linux/validation/3.14+ usb serial bugs/cc0909248258f6~",
      "targets": ["drivers/usb/serial/spcp8x5.ko"],
      "data": {"bug identifier": "cc0909248258f6~"},
      "specifications set": "4.6.7"
    },
    {
      "build base": "linux/validation/3.14+ usb serial bugs/cc0909248258f6",
      "targets": ["drivers/usb/serial/spcp8x5.ko"],      
      "ideal verdicts": [{"ideal verdict": "safe"}],
      "data": {"bug identifier": "cc0909248258f6~"},
      "specifications set": "4.6.7"
    },
    {
      "build base": "linux/validation/3.14+ usb serial bugs/76ab439ed1b687~",
      "targets": ["drivers/usb/serial/pl2303.ko"],
      "data": {"bug identifier": "76ab439ed1b687~"},
      "specifications set": "4.6.7"
    },
    {
      "build base": "linux/validation/3.14+ usb serial bugs/76ab439ed1b687",
      "targets": ["drivers/usb/serial/pl2303.ko"],      
      "ideal verdicts": [{"ideal verdict": "safe"}],
      "data": {"bug identifier": "76ab439ed1b687~"},
      "specifications set": "4.6.7"
    },
    {
      "build base": "linux/validation/3.14+ usb serial bugs/5afeef2366db14~",
      "targets": ["drivers/usb/serial/oti6858.ko"],
      "data": {"bug identifier": "5afeef2366db14~"},
      "specifications set": "4.6.7"
    },
    {
      "build base": "linux/validation/3.14+ usb serial bugs/5afeef2366db14",
      "targets": ["drivers/usb/serial/oti6858.ko"],      
      "ideal verdicts": [{"ideal verdict": "safe"}],
      "data": {"bug identifier": "5afeef2366db14~"},
      "specifications set": "4.6.7"
    },
    {
      "build base": "linux/validation/3.14+ usb serial bugs/472d7e55d559aa~",
      "targets": ["drivers/usb/serial/mos7840.ko"],
      "data": {"bug identifier": "472d7e55d559aa~"},
      "specifications set": "4.6.7"
    },
    {
      "build base": "linux/validation/3.14+ usb serial bugs/472d7e55d559aa",
      "targets": ["drivers/usb/serial/mos7840.ko"],      
      "ideal verdicts": [{"ideal verdict": "safe"}],
      "data": {"bug identifier": "472d7e55d559aa~"},
      "specifications set": "4.6.7"
    },
    {
      "build base": "linux/validation/3.14+ usb serial bugs/75dd211e773afc~",
      "targets": ["drivers/usb/serial/mos7720.ko"],
      "data": {"bug identifier": "75dd211e773afc~"},
      "specifications set": "4.6.7"
    },
    {
      "build base": "linux/validation/3.14+ usb serial bugs/75dd211e773afc",
      "targets": ["drivers/usb/serial/mos7720.ko"],      
      "ideal verdicts": [{"ideal verdict": "safe"}],
      "data": {"bug identifier": "75dd211e773afc~"},
      "specifications set": "4.6.7"
    },
    {
      "build base": "linux/validation/3.14+ usb serial bugs/b05aebc25fdc5a~",
      "targets": ["drivers/usb/serial/mos7720.ko"],
      "data": {"bug identifier": "b05aebc25fdc5a~"},
      "specifications set": "4.6.7"
    },
    {
      "build base": "linux/validation/3.14+ usb serial bugs/b05aebc25fdc5a",
      "targets": ["drivers/usb/serial/mos7720.ko"],      
      "ideal verdicts": [{"ideal verdict": "safe"}],
      "data": {"bug identifier": "b05aebc25fdc5a~"},
      "specifications set": "4.6.7"
    },
    {
      "build base": "linux/validation/3.14+ usb serial bugs/21ce57840243c7~",
      "targets": ["drivers/usb/serial/kobil_sct.ko"],
      "data": {"bug identifier": "21ce57840243c7~"},
      "specifications set": "4.6.7"
    },
    {
      "build base": "linux/validation/3.14+ usb serial bugs/21ce57840243c7",
      "targets": ["drivers/usb/serial/kobil_sct.ko"],      
      "ideal verdicts": [{"ideal verdict": "safe"}],
      "data": {"bug identifier": "21ce57840243c7~"},
      "specifications set": "4.6.7"
    },
    {
      "build base": "linux/validation/3.14+ usb serial bugs/90507d54f712d8~",
      "targets": ["drivers/usb/serial/iuu_phoenix.ko"],
      "data": {"bug identifier": "90507d54f712d8~"},
      "specifications set": "4.6.7"
    },
    {
      "build base": "linux/validation/3.14+ usb serial bugs/90507d54f712d8",
      "targets": ["drivers/usb/serial/iuu_phoenix.ko"],      
      "ideal verdicts": [{"ideal verdict": "safe"}],
      "data": {"bug identifier": "90507d54f712d8~"},
      "specifications set": "4.6.7"
    },
    {
      "build base": "linux/validation/3.14+ usb serial bugs/4f9785cc99feeb~",
      "targets": ["drivers/usb/serial/io_ti.ko"],
      "data": {"bug identifier": "4f9785cc99feeb~"},
      "specifications set": "4.6.7"
    },
    {
      "build base": "linux/validation/3.14+ usb serial bugs/4f9785cc99feeb",
      "targets": ["drivers/usb/serial/io_ti.ko"],      
      "ideal verdicts": [{"ideal verdict": "safe"}],
      "data": {"bug identifier": "4f9785cc99feeb~"},
      "specifications set": "4.6.7"
    },
    {
      "build base": "linux/validation/3.14+ usb serial bugs/a323fefc6f5079~",
      "targets": ["drivers/usb/serial/io_ti.ko"],
      "data": {"bug identifier": "a323fefc6f5079~"},
      "specifications set": "4.6.7"
    },
    {
      "build base": "linux/validation/3.14+ usb serial bugs/a323fefc6f5079",
      "targets": ["drivers/usb/serial/io_ti.ko"],      
      "ideal verdicts": [{"ideal verdict": "safe"}],
      "data": {"bug identifier": "a323fefc6f5079~"},
      "specifications set": "4.6.7"
    },
    {
      "build base": "linux/validation/3.14+ usb serial bugs/0dd408425eb21d~",
      "targets": ["drivers/usb/serial/io_edgeport.ko"],
      "data": {"bug identifier": "0dd408425eb21d~"},
      "specifications set": "4.6.7"
    },
    {
      "build base": "linux/validation/3.14+ usb serial bugs/0dd408425eb21d",
      "targets": ["drivers/usb/serial/io_edgeport.ko"],      
      "ideal verdicts": [{"ideal verdict": "safe"}],
      "data": {"bug identifier": "0dd408425eb21d~"},
      "specifications set": "4.6.7"
    },
    {
      "build base": "linux/validation/3.14+ usb serial bugs/3dca01114dcecb~",
      "targets": ["drivers/usb/serial/cyberjack.ko"],
      "data": {"bug identifier": "3dca01114dcecb~"},
      "specifications set": "4.6.7"
    },
    {
      "build base": "linux/validation/3.14+ usb serial bugs/3dca01114dcecb",
      "targets": ["drivers/usb/serial/cyberjack.ko"],      
      "ideal verdicts": [{"ideal verdict": "safe"}],
      "data": {"bug identifier": "3dca01114dcecb~"},
      "specifications set": "4.6.7"
    },
    {
      "build base": "linux/validation/3.14+ usb serial bugs/2fbd69c4e33360~",
      "targets": ["drivers/usb/serial/usb_wwan.ko"],
      "data": {"bug identifier": "2fbd69c4e33360~"},
      "specifications set": "4.6.7"
    },
    {
      "build base": "linux/validation/3.14+ usb serial bugs/2fbd69c4e33360",
      "targets": ["drivers/usb/serial/usb_wwan.ko"],      
      "ideal verdicts": [{"ideal verdict": "safe"}],
      "data": {"bug identifier": "2fbd69c4e33360~"},
      "specifications set": "4.6.7"
    },
    {
      "build base": "linux/validation/3.14+ usb serial bugs/126d26f66d9890~",
      "targets": ["drivers/usb/serial/usbserial.ko"],
      "data": {"bug identifier": "126d26f66d9890~"},
      "specifications set": "4.6.7"
    },
    {
      "build base": "linux/validation/3.14+ usb serial bugs/126d26f66d9890",
      "targets": ["drivers/usb/serial/usbserial.ko"],      
      "ideal verdicts": [{"ideal verdict": "safe"}],
      "data": {"bug identifier": "126d26f66d9890~"},
      "specifications set": "4.6.7"
    },
    {
      "build base": "linux/validation/3.14+ usb serial bugs/de24e0a108bc48~",
      "targets": ["drivers/usb/serial/cp210x.ko"],
      "data": {"bug identifier": "de24e0a108bc48~"},
      "specifications set": "4.6.7"
    },
    {
      "build base": "linux/validation/3.14+ usb serial bugs/de24e0a108bc48",
      "targets": ["drivers/usb/serial/cp210x.ko"],      
      "ideal verdicts": [{"ideal verdict": "safe"}],
      "data": {"bug identifier": "de24e0a108bc48~"},
      "specifications set": "4.6.7"
    },
    {
      "build base": "linux/validation/3.14+ usb serial bugs/9e452849840963~",
      "targets": ["drivers/usb/serial/mxuport.ko"],
      "data": {"bug identifier": "9e452849840963~"},
      "specifications set": "4.6.7"
    },
    {
      "build base": "linux/validation/3.14+ usb serial bugs/9e452849840963",
      "targets": ["drivers/usb/serial/mxuport.ko"],      
      "ideal verdicts": [{"ideal verdict": "safe"}],
      "data": {"bug identifier": "9e452849840963~"},
      "specifications set": "4.6.7"
    },
    {
<<<<<<< HEAD
      "build base": "validation/5a07975ad0a367~",
=======
      "build base": "linux/validation/3.14+ usb serial bugs/c5c0c55598cefc~",
      "targets": ["drivers/usb/serial/io_edgeport.ko"],
      "data": {"bug identifier": "c5c0c55598cefc~"},
      "specifications set": "4.6.7"
    },
    {
      "build base": "linux/validation/3.14+ usb serial bugs/c5c0c55598cefc",
      "targets": ["drivers/usb/serial/io_edgeport.ko"],      
      "ideal verdicts": [{"ideal verdict": "safe"}],
      "data": {"bug identifier": "c5c0c55598cefc~"},
      "specifications set": "4.6.7"
    },
    {
      "build base": "linux/validation/3.14+ usb serial bugs/5a07975ad0a367~",
>>>>>>> 18f21915
      "targets": ["drivers/usb/serial/digi_acceleport.ko"],
      "data": {"bug identifier": "5a07975ad0a367~"},
      "specifications set": "4.6.7"
    },
    {
      "build base": "linux/validation/3.14+ usb serial bugs/5a07975ad0a367",
      "targets": ["drivers/usb/serial/digi_acceleport.ko"],      
      "ideal verdicts": [{"ideal verdict": "safe"}],
      "data": {"bug identifier": "5a07975ad0a367~"},
      "specifications set": "4.6.7"
    },
    {
      "build base": "linux/validation/3.14+ usb serial bugs/cb3232138e3712~",
      "targets": ["drivers/usb/serial/visor.ko"],
      "data": {"bug identifier": "cb3232138e3712~"},
      "specifications set": "4.6.7"
    },
    {
      "build base": "linux/validation/3.14+ usb serial bugs/cb3232138e3712",
      "targets": ["drivers/usb/serial/visor.ko"],      
      "ideal verdicts": [{"ideal verdict": "safe"}],
      "data": {"bug identifier": "cb3232138e3712~"},
      "specifications set": "4.6.7"
    },
    {
      "build base": "linux/validation/3.14+ usb serial bugs/cac9b50b0d75a1~",
      "targets": ["drivers/usb/serial/visor.ko"],
      "data": {"bug identifier": "cac9b50b0d75a1~"},
      "specifications set": "4.6.7"
    },
    {
      "build base": "linux/validation/3.14+ usb serial bugs/cac9b50b0d75a1",
      "targets": ["drivers/usb/serial/visor.ko"],      
      "ideal verdicts": [{"ideal verdict": "safe"}],
      "data": {"bug identifier": "cac9b50b0d75a1~"},
      "specifications set": "4.6.7"
    },
    {
      "build base": "linux/validation/3.14+ usb serial bugs/e69f7a6724182e~",
      "targets": ["drivers/usb/serial/mxu11x0.ko"],
      "data": {"bug identifier": "e69f7a6724182e~"},
      "specifications set": "4.6.7"
    },
    {
      "build base": "linux/validation/3.14+ usb serial bugs/e69f7a6724182e",
      "targets": ["drivers/usb/serial/mxu11x0.ko"],      
      "ideal verdicts": [{"ideal verdict": "safe"}],
      "data": {"bug identifier": "e69f7a6724182e~"},
      "specifications set": "4.6.7"
    },
    {
      "build base": "linux/validation/3.14+ usb serial bugs/924eccc73db2f6~",
      "targets": ["drivers/usb/serial/mxu11x0.ko"],
      "data": {"bug identifier": "924eccc73db2f6~"},
      "specifications set": "4.6.7"
    },
    {
      "build base": "linux/validation/3.14+ usb serial bugs/924eccc73db2f6",
      "targets": ["drivers/usb/serial/mxu11x0.ko"],      
      "ideal verdicts": [{"ideal verdict": "safe"}],
      "data": {"bug identifier": "924eccc73db2f6~"},
      "specifications set": "4.6.7"
    },
    {
      "build base": "linux/validation/3.14+ usb serial bugs/cbb4be652d374f~",
      "targets": ["drivers/usb/serial/whiteheat.ko"],
      "data": {"bug identifier": "cbb4be652d374f~"},
      "specifications set": "4.6.7"
    },
    {
      "build base": "linux/validation/3.14+ usb serial bugs/cbb4be652d374f",
      "targets": ["drivers/usb/serial/whiteheat.ko"],      
      "ideal verdicts": [{"ideal verdict": "safe"}],
      "data": {"bug identifier": "cbb4be652d374f~"},
      "specifications set": "4.6.7"
    },
    {
      "build base": "linux/validation/3.14+ usb serial bugs/b5122236bba8d7~",
      "targets": ["drivers/usb/serial/keyspan.ko"],
      "data": {"bug identifier": "b5122236bba8d7~"},
      "specifications set": "3.14"
    },
    {
      "build base": "linux/validation/3.14+ usb serial bugs/b5122236bba8d7",
      "targets": ["drivers/usb/serial/keyspan.ko"],      
      "ideal verdicts": [{"ideal verdict": "safe"}],
      "data": {"bug identifier": "b5122236bba8d7~"},
      "specifications set": "3.14"
    },
    {
      "build base": "linux/validation/3.14+ usb serial bugs/5654699fb38512~",
      "targets": ["drivers/usb/serial/usbserial.ko"],
      "data": {"bug identifier": "5654699fb38512~"},
      "specifications set": "3.14"
    },
    {
      "build base": "linux/validation/3.14+ usb serial bugs/5654699fb38512",
      "targets": ["drivers/usb/serial/usbserial.ko"],      
      "ideal verdicts": [{"ideal verdict": "safe"}],
      "data": {"bug identifier": "5654699fb38512~"},
      "specifications set": "3.14"
    },
    {
<<<<<<< HEAD
      "build base": "validation/9096f1fbba916c~",
=======
      "build base": "linux/validation/3.14+ usb serial bugs/d979e9f9ecab04~",
      "targets": ["drivers/usb/serial/usbserial.ko"],
      "data": {"bug identifier": "d979e9f9ecab04~"},
      "specifications set": "3.14"
    },
    {
      "build base": "linux/validation/3.14+ usb serial bugs/d979e9f9ecab04",
      "targets": ["drivers/usb/serial/usbserial.ko"],      
      "ideal verdicts": [{"ideal verdict": "safe"}],
      "data": {"bug identifier": "d979e9f9ecab04~"},
      "specifications set": "3.14"
    },
    {
      "build base": "linux/validation/3.14+ usb serial bugs/aea1ae8760314e~",
      "targets": ["drivers/usb/serial/ftdi_sio.ko"],
      "data": {"bug identifier": "aea1ae8760314e~"},
      "specifications set": "3.14"
    },
    {
      "build base": "linux/validation/3.14+ usb serial bugs/aea1ae8760314e",
      "targets": ["drivers/usb/serial/ftdi_sio.ko"],      
      "ideal verdicts": [{"ideal verdict": "safe"}],
      "data": {"bug identifier": "aea1ae8760314e~"},
      "specifications set": "3.14"
    },
    {
      "build base": "linux/validation/3.14+ usb serial bugs/d5afce82e131eb~",
      "targets": ["drivers/usb/serial/keyspan.ko"],
      "data": {"bug identifier": "d5afce82e131eb~"},
      "specifications set": "3.14"
    },
    {
      "build base": "linux/validation/3.14+ usb serial bugs/d5afce82e131eb",
      "targets": ["drivers/usb/serial/keyspan.ko"],      
      "ideal verdicts": [{"ideal verdict": "safe"}],
      "data": {"bug identifier": "d5afce82e131eb~"},
      "specifications set": "3.14"
    },
    {
      "build base": "linux/validation/3.14+ usb serial bugs/9096f1fbba916c~",
>>>>>>> 18f21915
      "targets": ["drivers/usb/serial/usb_wwan.ko"],
      "data": {"bug identifier": "9096f1fbba916c~"},
      "specifications set": "3.14"
    },
    {
      "build base": "linux/validation/3.14+ usb serial bugs/9096f1fbba916c",
      "targets": ["drivers/usb/serial/usb_wwan.ko"],      
      "ideal verdicts": [{"ideal verdict": "safe"}],
      "data": {"bug identifier": "9096f1fbba916c~"},
      "specifications set": "3.14"
    },
    {
      "build base": "linux/validation/3.14+ usb serial bugs/d9e93c08d8d985~",
      "targets": ["drivers/usb/serial/usb_wwan.ko"],
      "data": {"bug identifier": "d9e93c08d8d985~"},
      "specifications set": "3.14"
    },
    {
      "build base": "linux/validation/3.14+ usb serial bugs/d9e93c08d8d985",
      "targets": ["drivers/usb/serial/usb_wwan.ko"],      
      "ideal verdicts": [{"ideal verdict": "safe"}],
      "data": {"bug identifier": "d9e93c08d8d985~"},
      "specifications set": "3.14"
    },
    {
<<<<<<< HEAD
      "build base": "validation/bd73bd8831696f~",
=======
      "build base": "linux/validation/3.14+ usb serial bugs/014333f77c0b71~",
      "targets": ["drivers/usb/serial/sierra.ko"],
      "data": {"bug identifier": "014333f77c0b71~"},
      "specifications set": "3.14"
    },
    {
      "build base": "linux/validation/3.14+ usb serial bugs/014333f77c0b71",
      "targets": ["drivers/usb/serial/sierra.ko"],      
      "ideal verdicts": [{"ideal verdict": "safe"}],
      "data": {"bug identifier": "014333f77c0b71~"},
      "specifications set": "3.14"
    },
    {
      "build base": "linux/validation/3.14+ usb serial bugs/7fdd26a01eb7b6~",
      "targets": ["drivers/usb/serial/sierra.ko"],
      "data": {"bug identifier": "7fdd26a01eb7b6~"},
      "specifications set": "3.14"
    },
    {
      "build base": "linux/validation/3.14+ usb serial bugs/7fdd26a01eb7b6",
      "targets": ["drivers/usb/serial/sierra.ko"],      
      "ideal verdicts": [{"ideal verdict": "safe"}],
      "data": {"bug identifier": "7fdd26a01eb7b6~"},
      "specifications set": "3.14"
    },
    {
      "build base": "linux/validation/3.14+ usb serial bugs/8452727de70f6a~",
      "targets": ["drivers/usb/serial/sierra.ko"],
      "data": {"bug identifier": "8452727de70f6a~"},
      "specifications set": "3.14"
    },
    {
      "build base": "linux/validation/3.14+ usb serial bugs/8452727de70f6a",
      "targets": ["drivers/usb/serial/sierra.ko"],
      "ideal verdicts": [{"ideal verdict": "safe"}],
      "data": {"bug identifier": "8452727de70f6a~"},
      "specifications set": "3.14"
    },
    {
      "build base": "linux/validation/3.14+ usb serial bugs/bd73bd8831696f~",
>>>>>>> 18f21915
      "targets": ["drivers/usb/serial/usb_wwan.ko"],      
      "data": {"bug identifier": "bd73bd8831696f~"},
      "specifications set": "3.14"
    },
    {
      "build base": "linux/validation/3.14+ usb serial bugs/bd73bd8831696f",
      "targets": ["drivers/usb/serial/usb_wwan.ko"],      
      "ideal verdicts": [{"ideal verdict": "safe"}],
      "data": {"bug identifier": "bd73bd8831696f~"},
      "specifications set": "3.14"
    }
  ]
}<|MERGE_RESOLUTION|>--- conflicted
+++ resolved
@@ -108,26 +108,21 @@
       "data": {"bug identifier": "c8d62957d450cc~"},
       "specifications set": "4.6.7"
     },
-<<<<<<< HEAD
-    {
-      "build base": "validation/c5c0c55598cefc~",
+    {
+      "build base": "linux/validation/3.14+ usb serial bugs/c5c0c55598cefc~",
       "targets": ["drivers/usb/serial/io_edgeport.ko"],
       "data": {"bug identifier": "c5c0c55598cefc~"},
       "specifications set": "4.6.7"
     },
     {
-      "build base": "validation/c5c0c55598cefc",
+      "build base": "linux/validation/3.14+ usb serial bugs/c5c0c55598cefc",
       "targets": ["drivers/usb/serial/io_edgeport.ko"],
       "ideal verdicts": [{"ideal verdict": "safe"}],
       "data": {"bug identifier": "c5c0c55598cefc~"},
       "specifications set": "4.6.7"
     },
     {
-      "build base": "validation/028635d6b5b42d~",
-=======
-     {
       "build base": "linux/validation/3.14+ usb serial bugs/028635d6b5b42d~",
->>>>>>> 18f21915
       "targets": ["drivers/usb/serial/mxu11x0.ko"],
       "data": {"bug identifier": "028635d6b5b42d~"},
       "specifications set": "4.6.7"
@@ -139,13 +134,8 @@
       "data": {"bug identifier": "028635d6b5b42d~"},
       "specifications set": "4.6.7"
     },
-<<<<<<< HEAD
-    {
-      "build base": "validation/db81de767e3757~",
-=======
-     {
+    {
       "build base": "linux/validation/3.14+ usb serial bugs/db81de767e3757~",
->>>>>>> 18f21915
       "targets": ["drivers/usb/serial/mxuport.ko"],
       "data": {"bug identifier": "db81de767e3757~"},
       "specifications set": "4.6.7"
@@ -158,78 +148,78 @@
       "specifications set": "4.6.7"
     },
     {
-      "build base": "validation/d979e9f9ecab04~",
+      "build base": "linux/validation/3.14+ usb serial bugs/d979e9f9ecab04~",
       "targets": ["drivers/usb/serial/usbserial.ko"],
       "data": {"bug identifier": "d979e9f9ecab04~"},
       "specifications set": "3.14"
     },
     {
-      "build base": "validation/d979e9f9ecab04",
+      "build base": "linux/validation/3.14+ usb serial bugs/d979e9f9ecab04",
       "targets": ["drivers/usb/serial/usbserial.ko"],
       "ideal verdicts": [{"ideal verdict": "safe"}],
       "data": {"bug identifier": "d979e9f9ecab04~"},
       "specifications set": "3.14"
     },
     {
-      "build base": "validation/aea1ae8760314e~",
+      "build base": "linux/validation/3.14+ usb serial bugs/aea1ae8760314e~",
       "targets": ["drivers/usb/serial/ftdi_sio.ko"],
       "data": {"bug identifier": "aea1ae8760314e~"},
       "specifications set": "3.14"
     },
     {
-      "build base": "validation/aea1ae8760314e",
+      "build base": "linux/validation/3.14+ usb serial bugs/aea1ae8760314e",
       "targets": ["drivers/usb/serial/ftdi_sio.ko"],
       "ideal verdicts": [{"ideal verdict": "safe"}],
       "data": {"bug identifier": "aea1ae8760314e~"},
       "specifications set": "3.14"
     },
     {
-      "build base": "validation/d5afce82e131eb~",
+      "build base": "linux/validation/3.14+ usb serial bugs/d5afce82e131eb~",
       "targets": ["drivers/usb/serial/keyspan.ko"],
       "data": {"bug identifier": "d5afce82e131eb~"},
       "specifications set": "3.14"
     },
     {
-      "build base": "validation/d5afce82e131eb",
+      "build base": "linux/validation/3.14+ usb serial bugs/d5afce82e131eb",
       "targets": ["drivers/usb/serial/keyspan.ko"],
       "ideal verdicts": [{"ideal verdict": "safe"}],
       "data": {"bug identifier": "d5afce82e131eb~"},
       "specifications set": "3.14"
     },
     {
-      "build base": "validation/014333f77c0b71~",
+      "build base": "linux/validation/3.14+ usb serial bugs/014333f77c0b71~",
       "targets": ["drivers/usb/serial/sierra.ko"],
       "data": {"bug identifier": "014333f77c0b71~"},
       "specifications set": "3.14"
     },
     {
-      "build base": "validation/014333f77c0b71",
+      "build base": "linux/validation/3.14+ usb serial bugs/014333f77c0b71",
       "targets": ["drivers/usb/serial/sierra.ko"],
       "ideal verdicts": [{"ideal verdict": "safe"}],
       "data": {"bug identifier": "014333f77c0b71~"},
       "specifications set": "3.14"
     },
     {
-      "build base": "validation/7fdd26a01eb7b6~",
+      "build base": "linux/validation/3.14+ usb serial bugs/7fdd26a01eb7b6~",
       "targets": ["drivers/usb/serial/sierra.ko"],
       "data": {"bug identifier": "7fdd26a01eb7b6~"},
       "specifications set": "3.14"
     },
     {
-      "build base": "validation/7fdd26a01eb7b6",
+      "build base": "linux/validation/3.14+ usb serial bugs/7fdd26a01eb7b6",
       "targets": ["drivers/usb/serial/sierra.ko"],
       "ideal verdicts": [{"ideal verdict": "safe"}],
       "data": {"bug identifier": "7fdd26a01eb7b6~"},
       "specifications set": "3.14"
     },
     {
-      "build base": "validation/8452727de70f6a~",
+      "build base": "linux/validation/3.14+ usb serial bugs/8452727de70f6a~",
       "targets": ["drivers/usb/serial/sierra.ko"],
       "data": {"bug identifier": "8452727de70f6a~"},
       "specifications set": "3.14"
     },
     {
-      "build base": "validation/8452727de70f6a",
+      "build base": "linux/validation/3.14+ usb serial bugs/8452727de70f6a",
       "targets": ["drivers/usb/serial/sierra.ko"],
       "ideal verdicts": [{"ideal verdict": "safe"}],
       "data": {"bug identifier": "8452727de70f6a~"},
@@ -589,24 +579,7 @@
       "specifications set": "4.6.7"
     },
     {
-<<<<<<< HEAD
-      "build base": "validation/5a07975ad0a367~",
-=======
-      "build base": "linux/validation/3.14+ usb serial bugs/c5c0c55598cefc~",
-      "targets": ["drivers/usb/serial/io_edgeport.ko"],
-      "data": {"bug identifier": "c5c0c55598cefc~"},
-      "specifications set": "4.6.7"
-    },
-    {
-      "build base": "linux/validation/3.14+ usb serial bugs/c5c0c55598cefc",
-      "targets": ["drivers/usb/serial/io_edgeport.ko"],      
-      "ideal verdicts": [{"ideal verdict": "safe"}],
-      "data": {"bug identifier": "c5c0c55598cefc~"},
-      "specifications set": "4.6.7"
-    },
-    {
       "build base": "linux/validation/3.14+ usb serial bugs/5a07975ad0a367~",
->>>>>>> 18f21915
       "targets": ["drivers/usb/serial/digi_acceleport.ko"],
       "data": {"bug identifier": "5a07975ad0a367~"},
       "specifications set": "4.6.7"
@@ -710,50 +683,7 @@
       "specifications set": "3.14"
     },
     {
-<<<<<<< HEAD
-      "build base": "validation/9096f1fbba916c~",
-=======
-      "build base": "linux/validation/3.14+ usb serial bugs/d979e9f9ecab04~",
-      "targets": ["drivers/usb/serial/usbserial.ko"],
-      "data": {"bug identifier": "d979e9f9ecab04~"},
-      "specifications set": "3.14"
-    },
-    {
-      "build base": "linux/validation/3.14+ usb serial bugs/d979e9f9ecab04",
-      "targets": ["drivers/usb/serial/usbserial.ko"],      
-      "ideal verdicts": [{"ideal verdict": "safe"}],
-      "data": {"bug identifier": "d979e9f9ecab04~"},
-      "specifications set": "3.14"
-    },
-    {
-      "build base": "linux/validation/3.14+ usb serial bugs/aea1ae8760314e~",
-      "targets": ["drivers/usb/serial/ftdi_sio.ko"],
-      "data": {"bug identifier": "aea1ae8760314e~"},
-      "specifications set": "3.14"
-    },
-    {
-      "build base": "linux/validation/3.14+ usb serial bugs/aea1ae8760314e",
-      "targets": ["drivers/usb/serial/ftdi_sio.ko"],      
-      "ideal verdicts": [{"ideal verdict": "safe"}],
-      "data": {"bug identifier": "aea1ae8760314e~"},
-      "specifications set": "3.14"
-    },
-    {
-      "build base": "linux/validation/3.14+ usb serial bugs/d5afce82e131eb~",
-      "targets": ["drivers/usb/serial/keyspan.ko"],
-      "data": {"bug identifier": "d5afce82e131eb~"},
-      "specifications set": "3.14"
-    },
-    {
-      "build base": "linux/validation/3.14+ usb serial bugs/d5afce82e131eb",
-      "targets": ["drivers/usb/serial/keyspan.ko"],      
-      "ideal verdicts": [{"ideal verdict": "safe"}],
-      "data": {"bug identifier": "d5afce82e131eb~"},
-      "specifications set": "3.14"
-    },
-    {
       "build base": "linux/validation/3.14+ usb serial bugs/9096f1fbba916c~",
->>>>>>> 18f21915
       "targets": ["drivers/usb/serial/usb_wwan.ko"],
       "data": {"bug identifier": "9096f1fbba916c~"},
       "specifications set": "3.14"
@@ -779,50 +709,7 @@
       "specifications set": "3.14"
     },
     {
-<<<<<<< HEAD
-      "build base": "validation/bd73bd8831696f~",
-=======
-      "build base": "linux/validation/3.14+ usb serial bugs/014333f77c0b71~",
-      "targets": ["drivers/usb/serial/sierra.ko"],
-      "data": {"bug identifier": "014333f77c0b71~"},
-      "specifications set": "3.14"
-    },
-    {
-      "build base": "linux/validation/3.14+ usb serial bugs/014333f77c0b71",
-      "targets": ["drivers/usb/serial/sierra.ko"],      
-      "ideal verdicts": [{"ideal verdict": "safe"}],
-      "data": {"bug identifier": "014333f77c0b71~"},
-      "specifications set": "3.14"
-    },
-    {
-      "build base": "linux/validation/3.14+ usb serial bugs/7fdd26a01eb7b6~",
-      "targets": ["drivers/usb/serial/sierra.ko"],
-      "data": {"bug identifier": "7fdd26a01eb7b6~"},
-      "specifications set": "3.14"
-    },
-    {
-      "build base": "linux/validation/3.14+ usb serial bugs/7fdd26a01eb7b6",
-      "targets": ["drivers/usb/serial/sierra.ko"],      
-      "ideal verdicts": [{"ideal verdict": "safe"}],
-      "data": {"bug identifier": "7fdd26a01eb7b6~"},
-      "specifications set": "3.14"
-    },
-    {
-      "build base": "linux/validation/3.14+ usb serial bugs/8452727de70f6a~",
-      "targets": ["drivers/usb/serial/sierra.ko"],
-      "data": {"bug identifier": "8452727de70f6a~"},
-      "specifications set": "3.14"
-    },
-    {
-      "build base": "linux/validation/3.14+ usb serial bugs/8452727de70f6a",
-      "targets": ["drivers/usb/serial/sierra.ko"],
-      "ideal verdicts": [{"ideal verdict": "safe"}],
-      "data": {"bug identifier": "8452727de70f6a~"},
-      "specifications set": "3.14"
-    },
-    {
       "build base": "linux/validation/3.14+ usb serial bugs/bd73bd8831696f~",
->>>>>>> 18f21915
       "targets": ["drivers/usb/serial/usb_wwan.ko"],      
       "data": {"bug identifier": "bd73bd8831696f~"},
       "specifications set": "3.14"
