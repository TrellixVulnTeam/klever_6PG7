{
  "project": "Linux",
  "build base": "linux/testing/environment model specifications/606cdb",
  "requirement specifications": ["test:EMG"],
  "ideal verdicts": [
    {"ideal verdict": "safe"},
    {
      "ideal verdict": "unsafe",
      "program fragments": [
        "ext-modules/atmdev_ops_v.1/atm_dev_invoke.ko",
        "ext-modules/block_device_operations_v.1/disk_invoke.ko",
        "ext-modules/class_v.1/class_invoke.ko",
        "ext-modules/devm_threaded_irq_v.1/devm_irq_invoke.ko",
        "ext-modules/devm_threaded_irq_v.1/devm_thread_invoke.ko",
        "ext-modules/dm_dirty_log_type_v.1/dm_dirty_log_type_invoke.ko",
        "ext-modules/ethtool_ops_v.1/ethtool_ops_invoke.ko",
        "ext-modules/ethtool_ops_v.2/ethtool_ops_invoke.ko",
        "ext-modules/ethtool_ops_v.3/ethtool_ops_invoke.ko",
        "ext-modules/file_operations_v.1/file_operations_invoke.ko",
        "ext-modules/filesystem_v.1/fs_invoke.ko",
        "ext-modules/filesystem_v.2/fs_invoke.ko",
        "ext-modules/generic/default_array_invoke.ko",
        "ext-modules/generic/default_invoke.ko",
        "ext-modules/generic/double_invoke.ko",
        "ext-modules/get_sb_v.1/get_sb_bdev_invoke.ko",
        "ext-modules/get_sb_v.1/get_sb_nodev_invoke.ko",
        "ext-modules/get_sb_v.1/get_sb_ns_invoke.ko",
        "ext-modules/get_sb_v.1/get_sb_single_invoke.ko",
        "ext-modules/hid_driver_v.1/hid_driver_invoke.ko",
        "ext-modules/hid_v.1/hid_invoke.ko",
        "ext-modules/i2c_v.1/i2c_driver_invoke.ko",
        "ext-modules/ieee80211_ops_v.1/ieee80211_invoke.ko",
        "ext-modules/iio_triggered_buffer_v.1/iio_triggered_buffer_invoke.ko",
        "ext-modules/irq_v.1/irq_invoke.ko",
        "ext-modules/irq_v.2/irq_invoke.ko",
        "ext-modules/md_personality_v.1/md_personality_invoke.ko",
        "ext-modules/net_device_ops_v.1/net_device_invoke.ko",
        "ext-modules/net_device_ops_v.1/setup_invoke.ko",
        "ext-modules/net_device_ops_v.2/net_device_invoke.ko",
        "ext-modules/net_device_ops_v.2/setup_invoke.ko",
        "ext-modules/pci_driver_v.1/pci_driver_invoke.ko",
        "ext-modules/pci_driver_v.2/pci_driver_invoke.ko",
        "ext-modules/percpu_irq_v.1/percpu_irq_invoke.ko",
        "ext-modules/platform_driver_v.1/platform_driver_invoke.ko",
        "ext-modules/platform_driver_v.1/platform_driver_with_pm_invoke.ko",
        "ext-modules/proto_v.1/pppox_proto_invoke.ko",
        "ext-modules/proto_v.1/proto_family_invoke.ko",
        "ext-modules/proto_v.1/proto_invoke.ko",
        "ext-modules/proto_v.2/pppox_proto_invoke.ko",
        "ext-modules/proto_v.2/proto_family_invoke.ko",
        "ext-modules/proto_v.2/proto_invoke.ko",
        "ext-modules/rtc_class_ops_v.1/rtc_class_ops_invoke.ko",
        "ext-modules/rtc_class_ops_v.2/rtc_class_ops_invoke.ko",
        "ext-modules/scsi_device_handler_v.1/scsi_device_handler_invoke.ko",
        "ext-modules/scsi_host_template_v.1/scsi_host_alloc_invoke.ko",
        "ext-modules/scsi_host_template_v.1/scsi_host_template_invoke.ko",
        "ext-modules/scsi_host_template_v.2/scsi_host_alloc_invoke.ko",
        "ext-modules/scsi_host_template_v.2/scsi_host_template_invoke.ko",
        "ext-modules/se_subsystem_api_v.1/se_invoke.ko",
        "ext-modules/seq_operations_v.1/seq_operations_invoke.ko",
        "ext-modules/serial_core_v.1/serial_core_invoke.ko",
        "ext-modules/serio_driver_v.1/serio_driver_invoke.ko",
        "ext-modules/target_backend_v.1/target_backend_invoke.ko",
        "ext-modules/target_type_v.1/target_type_invoke.ko",
        "ext-modules/timer_v.1/init_timer_invoke.ko",
        "ext-modules/timer_v.1/setup_timer_invoke.ko",
        "ext-modules/timer_v.2/init_timer_invoke.ko",
        "ext-modules/timer_v.2/setup_timer_invoke.ko",
        "ext-modules/timer_v.3/setup_timer_invoke.ko",
        "ext-modules/tty_v.1/tty_operations_invoke.ko",
        "ext-modules/tty_v.1/tty_port_operations_invoke.ko",
        "ext-modules/tty_v.2/tty_operations_invoke.ko",
        "ext-modules/tty_v.2/tty_port_operations_invoke.ko",
        "ext-modules/usb_driver_v.1/usb_invoke.ko",
        "ext-modules/usb_serial_driver_v.1/usb_serial_invoke.ko",
        "ext-modules/usb_serial_driver_v.2/usb_serial_invoke.ko",
        "ext-modules/workqueue_v.1/flush_delayed_work_invoke.ko",
        "ext-modules/workqueue_v.1/flush_work_invoke.ko",
        "ext-modules/workqueue_v.1/queue_delayed_work_invoke.ko",
        "ext-modules/workqueue_v.1/queue_delayed_work_on_invoke.ko",
        "ext-modules/workqueue_v.1/queue_work_invoke.ko",
        "ext-modules/workqueue_v.1/queue_work_on_invoke.ko",
        "ext-modules/workqueue_v.2/flush_delayed_work_invoke.ko",
        "ext-modules/workqueue_v.2/flush_work_invoke.ko",
        "ext-modules/workqueue_v.2/queue_delayed_work_invoke.ko",
        "ext-modules/workqueue_v.2/queue_delayed_work_on_invoke.ko",
        "ext-modules/workqueue_v.2/queue_work_invoke.ko",
        "ext-modules/workqueue_v.2/queue_work_on_invoke.ko",
        "ext-modules/tasklet_v.1/__tasklet_hi_schedule_first_invoke.ko",
        "ext-modules/tasklet_v.1/__tasklet_hi_schedule_invoke.ko",
        "ext-modules/tasklet_v.1/__tasklet_schedule_invoke.ko",
        "ext-modules/tasklet_v.2/__tasklet_hi_schedule_invoke.ko",
        "ext-modules/tasklet_v.2/__tasklet_schedule_invoke.ko",
        "ext-modules/urb_v.1/usb_kill_urb_invoke.ko",
        "ext-modules/urb_v.1/usb_unlink_urb_invoke.ko",
        "ext-modules/urb_v.1/usb_poison_urb_invoke.ko",
        "ext-modules/kthread_v.1/kthread_run_invoke.ko",
        "ext-modules/separate_functions/single_unsafe.ko",
        "ext-modules/manual_model/unsafe.ko",
        "ext-modules/decomposition_disabled/a_invoke.ko",
        "ext-modules/decomposition_disabled/b_invoke.ko",
        "ext-modules/decomposition_disabled/c_invoke.ko"
      ]
    },
    {
      "ideal verdict": "unsafe",
      "program fragments": [
        "ext-modules/decomposition_default/a_invoke.ko",
        "ext-modules/decomposition_default/b_invoke.ko"
      ],
      "environment model": ["first_savepoint"]
    },
    {
      "ideal verdict": "unsafe",
      "program fragments": [
        "ext-modules/decomposition_default/c_invoke.ko",
        "ext-modules/decomposition_default/c_without_b_invoke.ko"
      ],
      "environment model": ["second_savepoint"]
    },
    {
      "ideal verdict": "unsafe",
      "program fragments": [
        "ext-modules/decomposition_linear/a_b_invoke.ko",
        "ext-modules/decomposition_linear/c_invoke.ko"
      ],
      "environment model": ["base_call_b"]
    },
    {
      "ideal verdict": "unsafe",
      "program fragments": [
        "ext-modules/decomposition_linear/a_b_invoke.ko"
      ],
      "environment model": ["base_call_a"]
    },
    {
      "ideal verdict": "unsafe",
      "program fragments": [
        "ext-modules/decomposition_selective_default/basic.ko",
        "ext-modules/decomposition_selective_default/child_savepoints.ko",
        "ext-modules/decomposition_selective_linear/basic.ko",
        "ext-modules/decomposition_selective_linear/child_savepoints.ko"
      ]
    }
  ],
  "extra results processing": "testing",
  "sub-jobs": [
    {
      "build base": "linux/testing/environment model specifications/455c6f",
      "specifications set": "2.6.33",
      "targets": [
        "ext-modules/block_device_operations_v.1",
        "ext-modules/class_v.1",
        "ext-modules/devm_threaded_irq_v.1",
        "ext-modules/ethtool_ops_v.1",
        "ext-modules/file_operations_v.1",
        "ext-modules/filesystem_v.1",
        "ext-modules/get_sb_v.1",
        "ext-modules/hid_driver_v.1",
        "ext-modules/hid_v.1",
        "ext-modules/i2c_v.1",
        "ext-modules/ieee80211_ops_v.1",
        "ext-modules/irq_v.1",
        "ext-modules/net_device_ops_v.1",
        "ext-modules/pci_driver_v.1",
        "ext-modules/platform_driver_v.1",
        "ext-modules/proto_v.1",
        "ext-modules/rtc_class_ops_v.1",
        "ext-modules/scsi_host_template_v.1",
        "ext-modules/seq_operations_v.1",
        "ext-modules/serial_core_v.1",
        "ext-modules/tty_v.1",
        "ext-modules/usb_driver_v.1",
        "ext-modules/usb_serial_driver_v.1"
      ]
    },
    {
      "build base": "linux/testing/environment model specifications/fedc1e",
      "targets": [
        "ext-modules/block_device_operations_v.1",
        "ext-modules/class_v.1",
        "ext-modules/devm_threaded_irq_v.1",
        "ext-modules/ethtool_ops_v.1",
        "ext-modules/file_operations_v.1",
        "ext-modules/filesystem_v.2",
        "ext-modules/hid_driver_v.1",
        "ext-modules/hid_v.1",
        "ext-modules/i2c_v.1",
        "ext-modules/ieee80211_ops_v.1",
        "ext-modules/iio_triggered_buffer_v.1",
        "ext-modules/irq_v.2",
        "ext-modules/net_device_ops_v.1",
        "ext-modules/pci_driver_v.1",
        "ext-modules/percpu_irq_v.1",
        "ext-modules/platform_driver_v.1",
        "ext-modules/proto_v.1",
        "ext-modules/rtc_class_ops_v.1",
        "ext-modules/scsi_host_template_v.1",
        "ext-modules/seq_operations_v.1",
        "ext-modules/serial_core_v.1",
        "ext-modules/se_subsystem_api_v.1",
        "ext-modules/tty_v.2",
        "ext-modules/usb_driver_v.1",
        "ext-modules/usb_serial_driver_v.2"
      ]
    },
    {
      "build base": "linux/testing/environment model specifications/01358e",
      "specifications set": "4.6.7",
      "targets": [
        "ext-modules/block_device_operations_v.1",
        "ext-modules/class_v.1",
        "ext-modules/devm_threaded_irq_v.1",
        "ext-modules/ethtool_ops_v.2",
        "ext-modules/file_operations_v.1",
        "ext-modules/filesystem_v.2",
        "ext-modules/hid_driver_v.1",
        "ext-modules/hid_v.1",
        "ext-modules/i2c_v.1",
        "ext-modules/ieee80211_ops_v.1",
        "ext-modules/iio_triggered_buffer_v.1",
        "ext-modules/irq_v.2",
        "ext-modules/net_device_ops_v.2",
        "ext-modules/pci_driver_v.1",
        "ext-modules/percpu_irq_v.1",
        "ext-modules/platform_driver_v.1",
        "ext-modules/proto_v.2",
        "ext-modules/rtc_class_ops_v.1",
        "ext-modules/scsi_host_template_v.1",
        "ext-modules/seq_operations_v.1",
        "ext-modules/serial_core_v.1",
        "ext-modules/target_backend_v.1",
        "ext-modules/tty_v.2",
        "ext-modules/usb_driver_v.1",
        "ext-modules/usb_serial_driver_v.2"
      ]
    },
    {
      "build base": "linux/testing/environment model specifications/a8ec86",
      "specifications set": "4.15",
      "targets": [
        "ext-modules/block_device_operations_v.1",
        "ext-modules/class_v.1",
        "ext-modules/devm_threaded_irq_v.1",
        "ext-modules/ethtool_ops_v.3",
        "ext-modules/file_operations_v.1",
        "ext-modules/filesystem_v.2",
        "ext-modules/hid_driver_v.1",
        "ext-modules/hid_v.1",
        "ext-modules/i2c_v.1",
        "ext-modules/ieee80211_ops_v.1",
        "ext-modules/iio_triggered_buffer_v.1",
        "ext-modules/irq_v.2",
        "ext-modules/net_device_ops_v.2",
        "ext-modules/pci_driver_v.2",
        "ext-modules/percpu_irq_v.1",
        "ext-modules/platform_driver_v.1",
        "ext-modules/proto_v.2",
        "ext-modules/rtc_class_ops_v.2",
        "ext-modules/scsi_host_template_v.2",
        "ext-modules/seq_operations_v.1",
        "ext-modules/serial_core_v.1",
        "ext-modules/target_backend_v.1",
        "ext-modules/tty_v.2",
        "ext-modules/usb_driver_v.1",
        "ext-modules/usb_serial_driver_v.2"
      ]
    },
    {
      "build base": "linux/testing/environment model specifications/62134e",
      "specifications set": "4.17",
      "targets": [
        "ext-modules/block_device_operations_v.1",
        "ext-modules/class_v.1",
        "ext-modules/devm_threaded_irq_v.1",
        "ext-modules/ethtool_ops_v.3",
        "ext-modules/file_operations_v.1",
        "ext-modules/filesystem_v.2",
        "ext-modules/hid_driver_v.1",
        "ext-modules/hid_v.1",
        "ext-modules/i2c_v.1",
        "ext-modules/ieee80211_ops_v.1",
        "ext-modules/iio_triggered_buffer_v.1",
        "ext-modules/irq_v.2",
        "ext-modules/net_device_ops_v.2",
        "ext-modules/pci_driver_v.2",
        "ext-modules/percpu_irq_v.1",
        "ext-modules/platform_driver_v.1",
        "ext-modules/proto_v.2",
        "ext-modules/rtc_class_ops_v.2",
        "ext-modules/scsi_host_template_v.2",
        "ext-modules/seq_operations_v.1",
        "ext-modules/serial_core_v.1",
        "ext-modules/target_backend_v.1",
        "ext-modules/tty_v.2",
        "ext-modules/usb_driver_v.1",
        "ext-modules/usb_serial_driver_v.2"
      ]
    },
    {
      "build base": "linux/testing/environment model specifications/81b6e0",
      "specifications set": "5.5",
      "targets": [
        "ext-modules/block_device_operations_v.1",
        "ext-modules/class_v.1",
        "ext-modules/devm_threaded_irq_v.1",
        "ext-modules/ethtool_ops_v.3",
        "ext-modules/file_operations_v.1",
        "ext-modules/filesystem_v.2",
        "ext-modules/hid_driver_v.1",
        "ext-modules/hid_v.1",
        "ext-modules/i2c_v.1",
        "ext-modules/ieee80211_ops_v.1",
        "ext-modules/iio_triggered_buffer_v.1",
        "ext-modules/irq_v.2",
        "ext-modules/net_device_ops_v.2",
        "ext-modules/pci_driver_v.2",
        "ext-modules/percpu_irq_v.1",
        "ext-modules/platform_driver_v.1",
        "ext-modules/proto_v.2",
        "ext-modules/rtc_class_ops_v.2",
        "ext-modules/scsi_host_template_v.2",
        "ext-modules/seq_operations_v.1",
        "ext-modules/serial_core_v.1",
        "ext-modules/target_backend_v.1",
        "ext-modules/tty_v.2",
        "ext-modules/usb_driver_v.1",
        "ext-modules/usb_serial_driver_v.2"
      ]
    },
    {
      "build base": "linux/testing/environment model specifications/455c6f",
      "specifications set": "2.6.33",
      "targets": [
        "ext-modules/timer_v.1",
        "ext-modules/workqueue_v.1",
        "ext-modules/urb_v.1",
        "ext-modules/tasklet_v.1",
        "ext-modules/kthread_v.1"
      ],
      "requirement specifications": ["test:EMG with function pointer analysis"]
    },
    {
      "build base": "linux/testing/environment model specifications/fedc1e",
      "targets": [
        "ext-modules/timer_v.1",
        "ext-modules/workqueue_v.1",
        "ext-modules/urb_v.1",
        "ext-modules/tasklet_v.1",
        "ext-modules/kthread_v.1"
      ],
      "requirement specifications": ["test:EMG with function pointer analysis"]
    },
    {
      "build base": "linux/testing/environment model specifications/01358e",
      "specifications set": "4.6.7",
      "targets": [
        "ext-modules/timer_v.2",
        "ext-modules/workqueue_v.1",
        "ext-modules/urb_v.1",
        "ext-modules/tasklet_v.1",
        "ext-modules/kthread_v.1"
      ],
      "requirement specifications": ["test:EMG with function pointer analysis"]
    },
    {
      "build base": "linux/testing/environment model specifications/a8ec86",
      "specifications set": "4.15",
      "targets": [
        "ext-modules/timer_v.3",
        "ext-modules/workqueue_v.1",
        "ext-modules/urb_v.1",
        "ext-modules/tasklet_v.2",
        "ext-modules/kthread_v.1"
      ],
      "requirement specifications": ["test:EMG with function pointer analysis"]
    },
    {
      "build base": "linux/testing/environment model specifications/62134e",
      "specifications set": "4.17",
      "targets": [
        "ext-modules/timer_v.3",
        "ext-modules/workqueue_v.1",
        "ext-modules/urb_v.1",
        "ext-modules/tasklet_v.2",
        "ext-modules/kthread_v.1"
      ],
      "requirement specifications": ["test:EMG with function pointer analysis"]
    },
    {
      "build base": "linux/testing/environment model specifications/81b6e0",
      "specifications set": "5.5",
      "targets": [
        "ext-modules/timer_v.3",
        "ext-modules/workqueue_v.1",
        "ext-modules/urb_v.1",
        "ext-modules/tasklet_v.2",
        "ext-modules/kthread_v.1"
      ],
<<<<<<< HEAD
      "requirement specifications": ["test:environment model specifications with function pointer analysis"]
    },
    {
      "build base": "linux/testing/environment model specifications/81b6e0",
      "specifications set": "5.5",
      "targets": [
        "ext-modules/timer_v.3",
        "ext-modules/workqueue_v.1",
        "ext-modules/urb_v.1",
        "ext-modules/tasklet_v.2",
        "ext-modules/kthread_v.1"
      ],
      "requirement specifications": ["test:environment model specifications with function pointer analysis"]
    },
    {
      "build base": "linux/testing/environment model specifications/81b6e0",
      "specifications set": "5.5",
      "targets": [
        "ext-modules/separate_functions"
      ],
      "generators options": [
        {
          "genericFunctions": {
            "functions to call": ["ldv_entry_point"],
            "call static": true
          }
        }
      ]
    },
    {
      "build base": "linux/testing/environment model specifications/81b6e0",
      "specifications set": "5.5",
      "targets": [
        "ext-modules/manual_model"
      ],
      "generators options": [
        {
          "genericManual": {}
        }
      ]
    },
    {
      "build base": "linux/testing/environment model specifications/81b6e0",
      "specifications set": "5.5",
      "targets": [
        "ext-modules/decomposition_disabled"
      ],
      "generators options": [
        {
          "genericManual": {}
        }
      ]
    },
    {
      "build base": "linux/testing/environment model specifications/81b6e0",
      "specifications set": "5.5",
      "targets": [
        "ext-modules/decomposition_default"
      ],
      "generators options": [
        {
          "genericManual": {}
        }
      ],
      "single environment model per fragment": false,
      "skip origin model": true
    },
    {
      "build base": "linux/testing/environment model specifications/81b6e0",
      "specifications set": "5.5",
      "targets": [
        "ext-modules/decomposition_linear"
      ],
      "generators options": [
        {
          "genericManual": {}
        }
      ],
      "single environment model per fragment": false,
      "skip savepoints": true,
      "scenario separation": "linear",
      "select scenarios": "use all scenarios combinations"
    },
    {
      "build base": "linux/testing/environment model specifications/81b6e0",
      "specifications set": "5.5",
      "targets": [
        "ext-modules/decomposition_selective_default"
      ],
      "generators options": [
        {
          "genericManual": {}
        }
      ],
      "single environment model per fragment": false,
      "select scenarios": {
        "must not contain": {
          "cat/first_child": {},
          "cat/second_child": {}
        },
        "cover scenarios": {}
      }
    },
    {
      "build base": "linux/testing/environment model specifications/81b6e0",
      "specifications set": "5.5",
      "targets": [
        "ext-modules/decomposition_selective_default"
      ],
      "generators options": [
        {
          "genericManual": {}
        }
      ],
      "single environment model per fragment": false,
      "select scenarios": {
        "must contain": {
          "cat/first_child": {"savepoints":  ["first_savepoint"],"scenarios only":  false}
        },
        "cover scenarios": {
          "cat/first_child": {}
        }
      }
    },
    {
      "build base": "linux/testing/environment model specifications/81b6e0",
      "specifications set": "5.5",
      "targets": [
        "ext-modules/decomposition_selective_default"
      ],
      "generators options": [
        {
          "genericManual": {}
        }
      ],
      "single environment model per fragment": false,
      "select scenarios": {
        "must contain": {
          "cat/first_child": {"scenarios only":  false}
        },
        "cover scenarios": {
          "cat/first_child": {"actions":  ["first_branch"], "savepoints":  []}
        }
      }
    },
    {
      "build base": "linux/testing/environment model specifications/81b6e0",
      "specifications set": "5.5",
      "targets": [
        "ext-modules/decomposition_selective_linear"
      ],
      "generators options": [
        {
          "genericManual": {}
        }
      ],
      "single environment model per fragment": false,
      "scenario separation": "linear",
      "select scenarios": {
        "must contain": {
          "cat/first_child": {"savepoints":  ["first_savepoint"]}
        },
        "cover scenarios": {
          "cat/first_child": {"actions":  ["first_branch"]}
        }
      }
    },
    {
      "build base": "linux/testing/environment model specifications/81b6e0",
      "specifications set": "5.5",
      "targets": [
        "ext-modules/decomposition_selective_linear"
      ],
      "generators options": [
        {
          "genericManual": {}
        }
      ],
      "single environment model per fragment": false,
      "scenario separation": "linear",
      "select scenarios": {
        "must contain": {
          "cat/first_child": {"scenarios only": true}
        },
        "cover scenarios": {
          "cat/first_child": {"actions":  ["first_branch"]}
        }
      }
    },
    {
      "build base": "linux/testing/environment model specifications/81b6e0",
      "specifications set": "5.5",
      "targets": [
        "ext-modules/decomposition_selective_linear"
      ],
      "generators options": [
        {
          "genericManual": {}
        }
      ],
      "scenario separation": "linear",
      "single environment model per fragment": false,
      "select scenarios": {
        "cover scenarios": {
          "cat/first_child": {"actions":  ["first_branch", "second_branch"], "savepoints":  ["first_savepoint"]}
        }
      }
=======
      "requirement specifications": ["test:EMG with function pointer analysis"]
>>>>>>> 56bdacc9
    }
  ]
}<|MERGE_RESOLUTION|>--- conflicted
+++ resolved
@@ -397,8 +397,7 @@
         "ext-modules/tasklet_v.2",
         "ext-modules/kthread_v.1"
       ],
-<<<<<<< HEAD
-      "requirement specifications": ["test:environment model specifications with function pointer analysis"]
+      "requirement specifications": ["test:EMG with function pointer analysis"]
     },
     {
       "build base": "linux/testing/environment model specifications/81b6e0",
@@ -605,9 +604,6 @@
           "cat/first_child": {"actions":  ["first_branch", "second_branch"], "savepoints":  ["first_savepoint"]}
         }
       }
-=======
-      "requirement specifications": ["test:EMG with function pointer analysis"]
->>>>>>> 56bdacc9
     }
   ]
 }